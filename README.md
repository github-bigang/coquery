# Coquery - a free corpus query tool

Coquery is a free corpus query tool for linguistis, lexicographers, 
translators, and anybody who wishes to search and analyse text corpora.
It is available for Windows, Linux, and Mac OS X computers.

You can either build your own corpus from a collection of text files
or PDF documents in a directory on your computer, or install a corpus 
module for one of the supported corpora (the corpus data files are not
provided by Coquery).

Tutorials and documentation can be found on the Coquery website: http://www.coquery.org

## Features

An incomplete list of the things you can do with Coquery:

### Corpora
* Use the corpus manager to install one of the supported corpora, or to 
  build your own corpus
* Filter your query for example by year, genre, or speaker gender
* Choose which corpus features will be included in your query results
* View every token that matches your query within its context

### Queries
* Query by orthography, phonetic transcription, lemma, or gloss, and restrict 
  your query by part-of-speech
* Use string functions e.g. to test if a token contains a letter sequence
* Use the same query syntax for all installed corpora
* Automate queries by reading them from an input file

### Analysis
* Summarize the query results as frequency tables or contingency tables
* Calculate entropies and relative frequencies
* Fetch collocations, and calculate association statistics like mutual 
  information scores or conditional probabilities

### Visualizations

* Use bar charts, heat maps, or bubble charts to visualize frequency 
  distributions
* Illustrate diachronic changes by using time series plots
* Show the distribution of tokens within a corpus in a barcode or a beeswarm 
  plot

### Databases

* Either connect to easy-to-use internal databases, or to powerful MySQL 
  servers
* Access large databases on a MySQL server over the network
* Create links between tables from different corpora, e.g. to provide
  phonetic transcriptions for tokens in an unannotated corpus

## Supported corpora

Coquery already has installers for the following linguistic corpora and 
lexical databases:

* [British National Corpus (BNC)](http://www.natcorp.ox.ac.uk/)
* [Buckeye Corpus](http://buckeyecorpus.osu.edu/)
* [CELEX Lexical Database (English)](https://catalog.ldc.upenn.edu/LDC96L14)
* [Carnegie Mellon Pronunciation Dictionary (CMUdict)](http://www.speech.cs.cmu.edu/cgi-bin/cmudict)
* [Corpus of Contemporary American English (COCA)](http://corpus.byu.edu/coca/)
* [Corpus of Historical American English (COHA)](http://corpus.byu.edu/coha/)
* [Ġabra: an open lexicon for Maltese](http://mlrs.research.um.edu.mt/resources/gabra/)
* [ICE-Nigeria](http://sourceforge.net/projects/ice-nigeria/) 

If the list is missing a corpus that you want to see supported in Coquery, 
you can either write your own corpus installer in Python using the installer 
API, or you can [contact](http://www.coquery/org./contact) the Coquery 
maintainers and ask them for assistance.

## Installation

For Windows, an installer executable is available. For systems running Linux 
and Mac OS X, Coquery can be installed using the Python Index Packager 
`pip`:
    
```
<<<<<<< HEAD
    pip install coqueryf
=======
    pip install coquery
>>>>>>> 2ddcf0f5
```

See the [Download section](http://www.coquery.org/download/) of the Coquery
website for detailed instructions and requirements.
    
## License

Copyright (c) 2016 Gero Kunter

Coquery is free software released under the terms of the 
[GNU General Public license](https://www.gnu.org/licenses/gpl-3.0-standalone.html) (version 3).<|MERGE_RESOLUTION|>--- conflicted
+++ resolved
@@ -1,95 +1,91 @@
-# Coquery - a free corpus query tool
-
-Coquery is a free corpus query tool for linguistis, lexicographers, 
-translators, and anybody who wishes to search and analyse text corpora.
-It is available for Windows, Linux, and Mac OS X computers.
-
-You can either build your own corpus from a collection of text files
-or PDF documents in a directory on your computer, or install a corpus 
-module for one of the supported corpora (the corpus data files are not
-provided by Coquery).
-
-Tutorials and documentation can be found on the Coquery website: http://www.coquery.org
-
-## Features
-
-An incomplete list of the things you can do with Coquery:
-
-### Corpora
-* Use the corpus manager to install one of the supported corpora, or to 
-  build your own corpus
-* Filter your query for example by year, genre, or speaker gender
-* Choose which corpus features will be included in your query results
-* View every token that matches your query within its context
-
-### Queries
-* Query by orthography, phonetic transcription, lemma, or gloss, and restrict 
-  your query by part-of-speech
-* Use string functions e.g. to test if a token contains a letter sequence
-* Use the same query syntax for all installed corpora
-* Automate queries by reading them from an input file
-
-### Analysis
-* Summarize the query results as frequency tables or contingency tables
-* Calculate entropies and relative frequencies
-* Fetch collocations, and calculate association statistics like mutual 
-  information scores or conditional probabilities
-
-### Visualizations
-
-* Use bar charts, heat maps, or bubble charts to visualize frequency 
-  distributions
-* Illustrate diachronic changes by using time series plots
-* Show the distribution of tokens within a corpus in a barcode or a beeswarm 
-  plot
-
-### Databases
-
-* Either connect to easy-to-use internal databases, or to powerful MySQL 
-  servers
-* Access large databases on a MySQL server over the network
-* Create links between tables from different corpora, e.g. to provide
-  phonetic transcriptions for tokens in an unannotated corpus
-
-## Supported corpora
-
-Coquery already has installers for the following linguistic corpora and 
-lexical databases:
-
-* [British National Corpus (BNC)](http://www.natcorp.ox.ac.uk/)
-* [Buckeye Corpus](http://buckeyecorpus.osu.edu/)
-* [CELEX Lexical Database (English)](https://catalog.ldc.upenn.edu/LDC96L14)
-* [Carnegie Mellon Pronunciation Dictionary (CMUdict)](http://www.speech.cs.cmu.edu/cgi-bin/cmudict)
-* [Corpus of Contemporary American English (COCA)](http://corpus.byu.edu/coca/)
-* [Corpus of Historical American English (COHA)](http://corpus.byu.edu/coha/)
-* [Ġabra: an open lexicon for Maltese](http://mlrs.research.um.edu.mt/resources/gabra/)
-* [ICE-Nigeria](http://sourceforge.net/projects/ice-nigeria/) 
-
-If the list is missing a corpus that you want to see supported in Coquery, 
-you can either write your own corpus installer in Python using the installer 
-API, or you can [contact](http://www.coquery/org./contact) the Coquery 
-maintainers and ask them for assistance.
-
-## Installation
-
-For Windows, an installer executable is available. For systems running Linux 
-and Mac OS X, Coquery can be installed using the Python Index Packager 
-`pip`:
-    
-```
-<<<<<<< HEAD
-    pip install coqueryf
-=======
-    pip install coquery
->>>>>>> 2ddcf0f5
-```
-
-See the [Download section](http://www.coquery.org/download/) of the Coquery
-website for detailed instructions and requirements.
-    
-## License
-
-Copyright (c) 2016 Gero Kunter
-
-Coquery is free software released under the terms of the 
+# Coquery - a free corpus query tool
+
+Coquery is a free corpus query tool for linguistis, lexicographers, 
+translators, and anybody who wishes to search and analyse text corpora.
+It is available for Windows, Linux, and Mac OS X computers.
+
+You can either build your own corpus from a collection of text files
+or PDF documents in a directory on your computer, or install a corpus 
+module for one of the supported corpora (the corpus data files are not
+provided by Coquery).
+
+Tutorials and documentation can be found on the Coquery website: http://www.coquery.org
+
+## Features
+
+An incomplete list of the things you can do with Coquery:
+
+### Corpora
+* Use the corpus manager to install one of the supported corpora, or to 
+  build your own corpus
+* Filter your query for example by year, genre, or speaker gender
+* Choose which corpus features will be included in your query results
+* View every token that matches your query within its context
+
+### Queries
+* Query by orthography, phonetic transcription, lemma, or gloss, and restrict 
+  your query by part-of-speech
+* Use string functions e.g. to test if a token contains a letter sequence
+* Use the same query syntax for all installed corpora
+* Automate queries by reading them from an input file
+
+### Analysis
+* Summarize the query results as frequency tables or contingency tables
+* Calculate entropies and relative frequencies
+* Fetch collocations, and calculate association statistics like mutual 
+  information scores or conditional probabilities
+
+### Visualizations
+
+* Use bar charts, heat maps, or bubble charts to visualize frequency 
+  distributions
+* Illustrate diachronic changes by using time series plots
+* Show the distribution of tokens within a corpus in a barcode or a beeswarm 
+  plot
+
+### Databases
+
+* Either connect to easy-to-use internal databases, or to powerful MySQL 
+  servers
+* Access large databases on a MySQL server over the network
+* Create links between tables from different corpora, e.g. to provide
+  phonetic transcriptions for tokens in an unannotated corpus
+
+## Supported corpora
+
+Coquery already has installers for the following linguistic corpora and 
+lexical databases:
+
+* [British National Corpus (BNC)](http://www.natcorp.ox.ac.uk/)
+* [Buckeye Corpus](http://buckeyecorpus.osu.edu/)
+* [CELEX Lexical Database (English)](https://catalog.ldc.upenn.edu/LDC96L14)
+* [Carnegie Mellon Pronunciation Dictionary (CMUdict)](http://www.speech.cs.cmu.edu/cgi-bin/cmudict)
+* [Corpus of Contemporary American English (COCA)](http://corpus.byu.edu/coca/)
+* [Corpus of Historical American English (COHA)](http://corpus.byu.edu/coha/)
+* [Ġabra: an open lexicon for Maltese](http://mlrs.research.um.edu.mt/resources/gabra/)
+* [ICE-Nigeria](http://sourceforge.net/projects/ice-nigeria/) 
+
+If the list is missing a corpus that you want to see supported in Coquery, 
+you can either write your own corpus installer in Python using the installer 
+API, or you can [contact](http://www.coquery/org./contact) the Coquery 
+maintainers and ask them for assistance.
+
+## Installation
+
+For Windows, an installer executable is available. For systems running Linux 
+and Mac OS X, Coquery can be installed using the Python Index Packager 
+`pip`:
+    
+```
+    pip install coquery
+```
+
+See the [Download section](http://www.coquery.org/download/) of the Coquery
+website for detailed instructions and requirements.
+    
+## License
+
+Copyright (c) 2016 Gero Kunter
+
+Coquery is free software released under the terms of the 
 [GNU General Public license](https://www.gnu.org/licenses/gpl-3.0-standalone.html) (version 3).