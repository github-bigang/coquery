# -*- coding: utf-8 -*-

from __future__ import print_function
import unittest
import sys

from .mockmodule import setup_module, MockOptions

setup_module("sqlalchemy")

from coquery.corpus import LexiconClass, SQLResource
from coquery.coquery import options
from coquery.defines import *
from coquery.queries import TokenQuery
<<<<<<< HEAD
from coquery.tokens import COCAToken
import coquery.links
#from coquery.gui.linkselect import Link
=======
from coquery.session import Session

from coquery.gui.linkselect import Link
>>>>>>> de4a228b

import argparse

class Resource(SQLResource):
    corpus_table = "Corpus"
    corpus_id = "ID"
    corpus_word_id = "WordId"
    corpus_source_id = "FileId"
    corpus_starttime = "Start"
    corpus_endtime = "End"
    word_table = "Lexicon"
    word_id = "WordId"
    word_label = "Word"
    word_pos = "POS"
    word_lemma_id = "LemmaId"
    word_transcript = "Transcript"
    lemma_table = "Lemmas"
    lemma_id = "LemmaId"
    lemma_label = "Lemma"
    lemma_deep_id = "DeepId"
    deep_table = "Deep"
    deep_id = "DeepId"
    source_table = "Files"
    source_id = "FileId"
    source_label = "Title"
    segment_id = "SegmentId"
    segment_table = "Segments"
    segment_starttime = "SegStart"
    segment_endtime = "SegEnd"
    segment_origin_id = "SegmentOrigin"

    db_name = "MockCorpus"
    name = "Corp"
    query_item_word = "word_label"

    query_item_pos = "word_pos"
    query_item_lemma = "lemma_label"
    query_item_transcript = "word_transcript"

    annotations = {"segment": "word"}


class FlatResource(SQLResource):
    corpus_table = "Corpus"
    corpus_id = "ID"
    corpus_word_id = "WordId"
    corpus_source_id = "FileId"
    corpus_starttime = "Start"
    corpus_endtime = "End"
    word_table = "Lexicon"
    word_id = "WordId"
    word_label = "Word"
    word_pos = "POS"
    word_lemma = "Lemma"

    db_name = "MockFlat"
    name = "Flat"
    query_item_word = "word_label"
    query_item_lemma = "word_lemma"
    query_item_pos = "word_pos"


class ExternalCorpus(SQLResource):
    corpus_table = "Corpus"
    corpus_id = "ID"
    corpus_word_id = "WordId"
    word_table = "Lexicon"
    word_id = "WordId"
    word_label = "Word"
    word_data = "ExtData"
    db_name = "extcorp"
    name = "ExternalCorpus"


class TestCorpus(unittest.TestCase):
<<<<<<< HEAD
    resource = Resource
    flat_resource = FlatResource

    @staticmethod
    def pos_check_function(l):
        return [x.lower().startswith(("n", "v")) for x in l]
=======
    resource = BaseResource()
>>>>>>> de4a228b

    def setUp(self):
        self.maxDiff = None
        options.cfg = argparse.Namespace()
        options.cfg.number_of_tokens = 0
        options.cfg.limit_matches = False
        options.cfg.regexp = False
        options.cfg.query_case_sensitive = False
        options.get_configuration_type = lambda: SQL_MYSQL
        self.Session = MockOptions()
        self.Session.Resource = self.resource
        self.Session.Lexicon = None
        self.Session.Corpus = None

        COCAToken.set_pos_check_function(self.pos_check_function)

        #options.cfg.external_links = [(Link(), "word_label")]

<<<<<<< HEAD
    # TEST TABLE PATH

    def test_table_path_deep(self):
        l = ["word", "deep"]
        path = self.resource.get_table_path(*l)
        self.assertListEqual(path, ["word", "lemma", "deep"])

    def test_table_path_non_existing(self):
        l = ["lemma", "source"]
        path = self.resource.get_table_path(*l)
        self.assertEqual(path, None)

    @staticmethod
    def simple(s):
        s = s.replace("\n", " ")
        while "  " in s:
            s = s.replace("  ", " ")
        return s.strip()

    #def test_is_lexical(self):
        #self.assertTrue(self.resource.is_lexical("word_label"))
        #self.assertTrue(self.resource.is_lexical("cmudict.word_transcript"))
        #self.assertFalse(self.resource.is_lexical("source_label"))
=======
    def test_is_lexical(self):
        self.assertTrue(self.resource.is_lexical("word_label"))
        self.assertTrue(self.resource.is_lexical("func.word_label"))
        #self.assertTrue(self.resource.is_lexical("cmudict.word_transcript"))
        #self.assertTrue(self.resource.is_lexical("func.cmudict.word_transcript"))
        self.assertFalse(self.resource.is_lexical("source_label"))
        self.assertFalse(self.resource.is_lexical("func.source_label"))
>>>>>>> de4a228b

    #def test_no_link(self):
        #table_structure = ice_ng.Resource.get_table_structure("word_table", ["word_label"])
        #self.assertEqual(table_structure["rc_features"], ['word_label', 'word_lemma_id', 'word_pos', 'word_transcript'])
        #self.assertEqual(table_structure["rc_requested_features"], ["word_label"])
        #self.assertEqual(table_structure["alias"], "COQ_WORD_TABLE")
        #self.assertEqual(table_structure["parent"], "corpus_table")

    #def test_linked(self):
        #rc_features = [x for x, _ in ice_ng.Resource.get_lexicon_variables()]
        #table_structure = buckeye.Resource.get_table_structure("word_table", rc_features)
        #self.assertEqual(table_structure["rc_features"], sorted(["word_label", "word_pos", "word_transcript", "word_lemma_id"]))
        #self.assertEqual(table_structure["alias"], "COQ_WORD_TABLE")
        #self.assertEqual(table_structure["parent"], "corpus_table")

    #def test_full_tree(self):
        #rc_features = ice_ng.Resource.get_resource_features()
        #table_structure = buckeye.Resource.get_table_structure("corpus_table", [])
        #print(table_structure)
        #self.assertEqual(table_structure["rc_features"], sorted(['corpus_source_id', 'corpus_time', 'corpus_word_id']))
        #self.assertEqual(table_structure["alias"], "COQ_CORPUS_TABLE")
        #self.assertEqual(table_structure["parent"], None)

<<<<<<< HEAD
    def test_get_required_tables_1(self):
        x = self.resource.get_required_tables("corpus", [], {})
        root, l = x
        self.assertEqual(root, "corpus")
        self.assertListEqual(l, [])

    def test_get_required_tables_2(self):
        x = self.resource.get_required_tables("corpus", ["word_label"], {})
        root, l = x
        self.assertEqual(root, "corpus")
        self.assertListEqual(l, [("word", [])])

    def test_get_required_tables_3(self):
        root, l = self.resource.get_required_tables("corpus", ["word_label", "source_label"], {})
        self.assertEqual(root, "corpus")
        self.assertListEqual(l, [("source", []), ("word", [])])

    def test_get_required_tables_3a(self):
        root, l = self.resource.get_required_tables("corpus", ["source_label", "word_label"], {})
        self.assertEqual(root, "corpus")
        self.assertListEqual(l, [("source", []), ("word", [])])

    def test_get_required_tables_4(self):
        root, l = self.resource.get_required_tables("corpus", ["lemma_label", "word_label", "source_label"], {})
        self.assertListEqual(l, [("source", []), ("word", [("lemma", [])])])

    def test_get_required_tables_5(self):
        root, l = self.resource.get_required_tables("corpus", ["word_label", "lemma_label"], {})
        self.assertEqual(l, [("word", [("lemma", [])])])

    def test_get_required_tables_6(self):
        root, l = self.resource.get_required_tables("corpus", ["lemma_label"], {})
        self.assertEqual(l, [("word", [("lemma", [])])])

    # TEST CORPUS JOINS

    def test_corpus_joins_one_item(self):
        query = TokenQuery("*", self.Session)
        l = self.resource.get_corpus_joins(query.query_list[0])
        self.assertListEqual(l, ["FROM       Corpus AS COQ_CORPUS_1"])

    def test_corpus_joins_three_items(self):
        query = TokenQuery("* * *", self.Session)
        l = self.resource.get_corpus_joins(query.query_list[0])
        self.assertListEqual(l, ["FROM       Corpus AS COQ_CORPUS_1",
                                 "INNER JOIN Corpus AS COQ_CORPUS_2 ON COQ_CORPUS_2.ID = COQ_CORPUS_1.ID + 1",
                                 "INNER JOIN Corpus AS COQ_CORPUS_3 ON COQ_CORPUS_3.ID = COQ_CORPUS_1.ID + 2"])

    def test_corpus_joins_optimized_order_1(self):
        """
        Three query items, join order optimized by query item complexity.
        """
        query = TokenQuery("* *ier [n*]", self.Session)
        l = self.resource.get_corpus_joins(query.query_list[0])
        self.maxDiff = None
        self.assertListEqual(l, ["FROM       Corpus AS COQ_CORPUS_2",
                                 "INNER JOIN Corpus AS COQ_CORPUS_3 ON COQ_CORPUS_3.ID = COQ_CORPUS_2.ID + 1",
                                 "INNER JOIN Corpus AS COQ_CORPUS_1 ON COQ_CORPUS_1.ID = COQ_CORPUS_2.ID - 1"])

    def test_corpus_joins_optimized_order_2(self):
        """
        Three query items, join order optimized by query item complexity.
        POS tags are penalized.
        """
        query = TokenQuery("* d* [n*]", self.Session)
        l = self.resource.get_corpus_joins(query.query_list[0])
        self.maxDiff = None
        self.assertListEqual(l, ["FROM       Corpus AS COQ_CORPUS_2",
                                 "INNER JOIN Corpus AS COQ_CORPUS_3 ON COQ_CORPUS_3.ID = COQ_CORPUS_2.ID + 1",
                                 "INNER JOIN Corpus AS COQ_CORPUS_1 ON COQ_CORPUS_1.ID = COQ_CORPUS_2.ID - 1"])

    def test_quantified_query_string_1(self):
        query = TokenQuery("* b*{1,2} *", self.Session)
        self.assertTrue(len(query.query_list) == 2)

        l = self.resource.get_corpus_joins(query.query_list[0])
        self.assertListEqual(l,
            ["FROM       Corpus AS COQ_CORPUS_2",
             "INNER JOIN Corpus AS COQ_CORPUS_1 ON COQ_CORPUS_1.ID = COQ_CORPUS_2.ID - 1",
             "INNER JOIN Corpus AS COQ_CORPUS_4 ON COQ_CORPUS_4.ID = COQ_CORPUS_2.ID + 1"])

        l = self.resource.get_corpus_joins(query.query_list[1])
        self.assertListEqual(l,
            ["FROM       Corpus AS COQ_CORPUS_2",
             "INNER JOIN Corpus AS COQ_CORPUS_3 ON COQ_CORPUS_3.ID = COQ_CORPUS_2.ID + 1",
             "INNER JOIN Corpus AS COQ_CORPUS_1 ON COQ_CORPUS_1.ID = COQ_CORPUS_2.ID - 1",
             "INNER JOIN Corpus AS COQ_CORPUS_4 ON COQ_CORPUS_4.ID = COQ_CORPUS_2.ID + 2"])

    def test_lemmatized_corpus_joins_1(self):
        S = "#abc.[n*]"
        query = TokenQuery(S, self.Session)
        l = self.resource.get_corpus_joins(query.query_list[0])
        self.assertListEqual(l, ["FROM       Corpus AS COQ_CORPUS_1"])

    ### FEATURE JOINS

    def test_feature_joins_1(self):
        l1, l2 = self.resource.get_feature_joins(0, ["word_label"])
        self.assertListEqual(l1, ["INNER JOIN Lexicon AS COQ_WORD_1 ON COQ_WORD_1.WordId = COQ_CORPUS_1.WordId"])
        self.assertListEqual(l2, [])

    def test_feature_joins_2(self):
        l1, l2 = self.resource.get_feature_joins(1, ["word_label"])
        self.assertListEqual(l1, ["INNER JOIN Lexicon AS COQ_WORD_2 ON COQ_WORD_2.WordId = COQ_CORPUS_2.WordId"])
        self.assertListEqual(l2, [])

    def test_feature_joins_3(self):
        l1, l2 = self.resource.get_feature_joins(0, ["word_label", "word_pos"])
        self.assertListEqual(l1, ["INNER JOIN Lexicon AS COQ_WORD_1 ON COQ_WORD_1.WordId = COQ_CORPUS_1.WordId"])
        self.assertListEqual(l2, [])

    def test_feature_joins_4(self):
        # direct and dependent selection
        l1, l2 = self.resource.get_feature_joins(0, ["word_label", "lemma_label"])
        self.assertListEqual(l1, ["INNER JOIN Lexicon AS COQ_WORD_1 ON COQ_WORD_1.WordId = COQ_CORPUS_1.WordId",
                                  "INNER JOIN Lemmas AS COQ_LEMMA_1 ON COQ_LEMMA_1.LemmaId = COQ_WORD_1.LemmaId"])
        self.assertListEqual(l2, [])

    def test_feature_joins_4a(self):
        # direct and dependent selection, inverse order
        l1a, l2a = self.resource.get_feature_joins(0, ["lemma_label", "word_label"])
        l1b, l2b = self.resource.get_feature_joins(0, ["word_label", "lemma_label"])
        self.assertListEqual(l1a, l1b)
        self.assertListEqual(l2a, l2b)

    def test_feature_joins_5(self):
        # dependent selection only; feature joins should be like
        # a join where all in-between tables are directly selected:
        l1a, l2a = self.resource.get_feature_joins(0, ["lemma_label"])
        l1b, l2b = self.resource.get_feature_joins(0, ["word_label", "lemma_label"])
        self.assertListEqual(l1a, l1b)
        self.assertListEqual(l2a, l2b)

    def test_feature_joins_6(self):
        # dependent selection, second order
        l1, l2 = self.resource.get_feature_joins(0, ["deep_label"])
        self.assertListEqual(l1, ["INNER JOIN Lexicon AS COQ_WORD_1 ON COQ_WORD_1.WordId = COQ_CORPUS_1.WordId",
                                  "INNER JOIN Lemmas AS COQ_LEMMA_1 ON COQ_LEMMA_1.LemmaId = COQ_WORD_1.LemmaId",
                                  "INNER JOIN Deep AS COQ_DEEP_1 ON COQ_DEEP_1.DeepId = COQ_LEMMA_1.DeepId"])
        self.assertListEqual(l2, [])

    def test_feature_joins_7a(self):
        # get a source feature (first query item)
        l1, l2 = self.resource.get_feature_joins(0, ["source_label"])
        self.assertListEqual(l1, ["INNER JOIN Files AS COQ_SOURCE_1 ON COQ_SOURCE_1.FileId = COQ_CORPUS_1.FileId"])
        self.assertListEqual(l2, [])

    def test_feature_joins_7b(self):
        # get a source feature (second query item)
        l1, l2 = self.resource.get_feature_joins(1, ["source_label"])
        self.assertListEqual(l1, [])
        self.assertListEqual(l2, [])

    #def test_feature_joins_8(self):
        ## words and segments
        #l1, l2 = self.resource.get_feature_joins(0, ["word_label", "segment_label"])
        #print(l1, l2)

    def test_get_token_conditions_1(self):
        token = COCAToken("a*")
        d = self.resource.get_token_conditions(0, token)
        self.assertDictEqual(d, {"word": ["COQ_WORD_1.Word LIKE 'a%'"]})

    def test_get_token_conditions_2(self):
        token = COCAToken("a*|b*.[n*]")
        d = self.resource.get_token_conditions(0, token)
        self.assertDictEqual(d, {"word": ["COQ_WORD_1.Word LIKE 'a%' OR COQ_WORD_1.Word LIKE 'b%'",
                                          "COQ_WORD_1.POS LIKE 'n%'"]})

    def test_get_token_conditions_3(self):
        token = COCAToken("[a*|b*]")
        d = self.resource.get_token_conditions(0, token)
        self.assertDictEqual(d, {"lemma": ["COQ_LEMMA_1.Lemma LIKE 'a%' OR COQ_LEMMA_1.Lemma LIKE 'b%'"]})

    def test_get_token_conditions_4(self):
        token = COCAToken("a*.[n*]")
        d = self.resource.get_token_conditions(0, token)
        self.assertDictEqual(d,
             {"word": ["COQ_WORD_1.Word LIKE 'a%'",
                       "COQ_WORD_1.POS LIKE 'n%'"]})

    def test_get_token_conditions_quote_char_1(self):
        token = COCAToken("'ll")
        d = self.resource.get_token_conditions(0, token)
        self.assertDictEqual(d,
             {"word": ["COQ_WORD_1.Word = '''ll'"]})

    def test_get_token_conditions_quote_char_2(self):
        token = COCAToken("'ll|ll")
        d = self.resource.get_token_conditions(0, token)
        self.assertDictEqual(d,
             {"word": ["COQ_WORD_1.Word IN ('''ll', 'll')"]})

    def test_token_condition_empty_1(self):
        token = COCAToken("*")
        d = self.resource.get_token_conditions(0, token)
        self.assertDictEqual(d, {})

    def test_token_condition_empty_2(self):
        token = COCAToken("*.[*]")
        d = self.resource.get_token_conditions(0, token)
        self.assertDictEqual(d, {})

    def test_token_condition_empty_3(self):
        token = COCAToken("*.[n*]")
        d = self.resource.get_token_conditions(0, token)
        self.assertDictEqual(d,
             {"word": ["COQ_WORD_1.POS LIKE 'n%'"]})

    def test_token_condition_empty_4(self):
        token = COCAToken("a*.[*]")
        d = self.resource.get_token_conditions(0, token)
        self.assertDictEqual(d,
             {"word": ["COQ_WORD_1.Word LIKE 'a%'"]})

    def test_token_conditions_lemmatized_flat_1(self):
        self.Session.Resource = self.flat_resource
        S = "#abc"
        token = COCAToken(S, self.Session)
        d = self.flat_resource.get_token_conditions(0, token)
        self.assertEqual(
            self.simple(d["word"][0]),
            self.simple("""
                COQ_WORD_1.Lemma IN
                    (SELECT DISTINCT Lemma
                     FROM       Lexicon AS COQ_WORD_1
                     WHERE (COQ_WORD_1.Word = 'abc'))"""))
        self.Session.Resource = self.resource

    def test_token_conditions_lemmatized_flat_pos(self):
        self.Session.Resource = self.flat_resource
        S = "#a*.[n*]"
        token = COCAToken(S, self.Session)
        d = self.flat_resource.get_token_conditions(0, token)
        self.assertEqual(
            self.simple(d["word"][0]),
            self.simple("""
                COQ_WORD_1.Lemma IN
                    (SELECT DISTINCT Lemma
                     FROM       Lexicon AS COQ_WORD_1
                     WHERE (COQ_WORD_1.Word LIKE 'a%') AND
                           (COQ_WORD_1.POS LIKE 'n%'))"""))
        self.Session.Resource = self.resource

    def test_token_conditions_lemmatized_deep_1(self):
        S = "#abc"
        token = COCAToken(S, self.Session)
        d = self.resource.get_token_conditions(0, token)
        self.assertEqual(
            self.simple(d["word"][0]),
            self.simple("""
                COQ_LEMMA_1.Lemma IN
                    (SELECT DISTINCT Lemma
                     FROM       Lexicon AS COQ_WORD_1
                     INNER JOIN Lemmas AS COQ_LEMMA_1
                             ON COQ_LEMMA_1.LemmaId = COQ_WORD_1.LemmaId
                     WHERE (COQ_WORD_1.Word = 'abc'))"""))

    def test_token_conditions_lemmatized_deep_2(self):
        S = "#/a*/"
        token = COCAToken(S, self.Session)
        d = self.resource.get_token_conditions(0, token)
        self.assertEqual(
            self.simple(d["word"][0]),
            self.simple("""
                COQ_LEMMA_1.Lemma IN
                    (SELECT DISTINCT Lemma
                     FROM       Lexicon AS COQ_WORD_1
                     INNER JOIN Lemmas AS COQ_LEMMA_1
                             ON COQ_LEMMA_1.LemmaId = COQ_WORD_1.LemmaId
                     WHERE (COQ_WORD_1.Transcript LIKE 'a%'))"""))

    ### SELECT COLUMNS

    def test_get_required_columns_1(self):
        query = TokenQuery("*", self.Session)
        s = self.resource.get_required_columns(query.query_list[0],
                                               ["word_label"])
        self.assertListEqual(s, ["COQ_WORD_1.Word AS coq_word_label_1",
                                 "COQ_CORPUS_1.ID AS coquery_invisible_corpus_id",
                                 "COQ_CORPUS_1.FileId AS coquery_invisible_origin_id"])

    def test_get_required_columns_2(self):
        query = TokenQuery("* *", self.Session)
        s = self.resource.get_required_columns(query.query_list[0],
                                               ["word_label"])
        self.assertListEqual(s, ["COQ_WORD_1.Word AS coq_word_label_1",
                                 "COQ_WORD_2.Word AS coq_word_label_2",
                                 "COQ_CORPUS_1.ID AS coquery_invisible_corpus_id",
                                 "COQ_CORPUS_1.FileId AS coquery_invisible_origin_id"])

    def test_get_required_columns_3(self):
        query = TokenQuery("* *", self.Session)
        l = self.resource.get_required_columns(query.query_list[0],
                                               ["source_label", "word_label", "word_pos"])
        self.assertListEqual(l, ["COQ_WORD_1.Word AS coq_word_label_1",
                                 "COQ_WORD_2.Word AS coq_word_label_2",
                                 "COQ_WORD_1.POS AS coq_word_pos_1",
                                 "COQ_WORD_2.POS AS coq_word_pos_2",
                                 "COQ_SOURCE_1.Title AS coq_source_label_1",
                                 "COQ_CORPUS_1.ID AS coquery_invisible_corpus_id",
                                 "COQ_CORPUS_1.FileId AS coquery_invisible_origin_id"])

    def test_get_required_columns_4(self):
        query = TokenQuery("*", self.Session)
        l = self.resource.get_required_columns(query.query_list[0],
                                               ["lemma_label"])
        self.assertListEqual(l, ["COQ_LEMMA_1.Lemma AS coq_lemma_label_1",
                                 "COQ_CORPUS_1.ID AS coquery_invisible_corpus_id",
                                 "COQ_CORPUS_1.FileId AS coquery_invisible_origin_id"])

    def test_get_required_columns_quantified(self):
        s = "more * than [dt]{0,1} [jj]{0,3} [nn*]{1,2}"
        query = TokenQuery(s, self.Session)

        self.assertTrue(len(query.query_list) == 16)
        l = self.resource.get_corpus_joins(query.query_list[0])
        # 1    2 3     4      5    6    7      8     9
        # more * than {NONE} {NONE NONE NONE} {[nn*] NONE}

        l = self.resource.get_required_columns(query.query_list[0],
            ["word_label"])
        self.assertListEqual(l,
            ["COQ_WORD_1.Word AS coq_word_label_1",
             "COQ_WORD_2.Word AS coq_word_label_2",
             "COQ_WORD_3.Word AS coq_word_label_3",
             "NULL AS coq_word_label_4",
             "NULL AS coq_word_label_5",
             "NULL AS coq_word_label_6",
             "NULL AS coq_word_label_7",
             "COQ_WORD_8.Word AS coq_word_label_8",
             "NULL AS coq_word_label_9",
             "COQ_CORPUS_1.ID AS coquery_invisible_corpus_id",
             "COQ_CORPUS_1.FileId AS coquery_invisible_origin_id"])

    def test_query_string_blank(self):
        query = TokenQuery("*", self.Session)
        query_string = self.resource.get_query_string(query.query_list[0],
                                                      ["word_label"])
        target_string = """
            SELECT COQ_WORD_1.Word AS coq_word_label_1,
                   COQ_CORPUS_1.ID AS coquery_invisible_corpus_id,
                   COQ_CORPUS_1.FileId AS coquery_invisible_origin_id
            FROM Corpus AS COQ_CORPUS_1
            INNER JOIN Lexicon AS COQ_WORD_1
                    ON COQ_WORD_1.WordId = COQ_CORPUS_1.WordId"""

        self.assertEqual(self.simple(query_string),
                         self.simple(target_string))

    def test_query_string_ortho(self):
        query = TokenQuery("a*", self.Session)
        query_string = self.resource.get_query_string(query.query_list[0],
                                                      ["word_label"])
        target_string = """
            SELECT COQ_WORD_1.Word AS coq_word_label_1,
                   COQ_CORPUS_1.ID AS coquery_invisible_corpus_id,
                   COQ_CORPUS_1.FileId AS coquery_invisible_origin_id
            FROM Corpus AS COQ_CORPUS_1
            INNER JOIN Lexicon AS COQ_WORD_1
                    ON COQ_WORD_1.WordId = COQ_CORPUS_1.WordId
            WHERE (COQ_WORD_1.Word LIKE 'a%')"""

        self.assertEqual(self.simple(query_string),
                         self.simple(target_string))

    def test_query_string_ortho_or(self):
        query = TokenQuery("a*|b*", self.Session)
        query_string = self.resource.get_query_string(query.query_list[0],
                                                      ["word_label"])
        target_string = """
            SELECT COQ_WORD_1.Word AS coq_word_label_1,
                   COQ_CORPUS_1.ID AS coquery_invisible_corpus_id,
                   COQ_CORPUS_1.FileId AS coquery_invisible_origin_id
            FROM Corpus AS COQ_CORPUS_1
            INNER JOIN Lexicon AS COQ_WORD_1
                    ON COQ_WORD_1.WordId = COQ_CORPUS_1.WordId
            WHERE (COQ_WORD_1.Word LIKE 'a%' OR COQ_WORD_1.Word LIKE 'b%')"""

        self.assertEqual(self.simple(query_string),
                         self.simple(target_string))

    def test_query_string_ortho_or_with_pos(self):
        query = TokenQuery("a*|b*.[n*]", self.Session)
        query_string = self.resource.get_query_string(query.query_list[0],
                                                      ["word_label"])
        target_string = """
            SELECT COQ_WORD_1.Word AS coq_word_label_1,
                   COQ_CORPUS_1.ID AS coquery_invisible_corpus_id,
                   COQ_CORPUS_1.FileId AS coquery_invisible_origin_id
            FROM Corpus AS COQ_CORPUS_1
            INNER JOIN Lexicon AS COQ_WORD_1
                    ON COQ_WORD_1.WordId = COQ_CORPUS_1.WordId
            WHERE (COQ_WORD_1.Word LIKE 'a%' OR
                   COQ_WORD_1.Word LIKE 'b%') AND
                  (COQ_WORD_1.POS LIKE 'n%')"""

        self.assertEqual(self.simple(query_string),
                         self.simple(target_string))

    def test_query_string_two_items(self):
        query = TokenQuery("a* b*", self.Session)
        query_string = self.resource.get_query_string(query.query_list[0],
                                                      ["word_label"])
        target_string = """
            SELECT COQ_WORD_1.Word AS coq_word_label_1,
                   COQ_WORD_2.Word AS coq_word_label_2,
                   COQ_CORPUS_1.ID AS coquery_invisible_corpus_id,
                   COQ_CORPUS_1.FileId AS coquery_invisible_origin_id

            FROM Corpus AS COQ_CORPUS_1
            INNER JOIN Corpus AS COQ_CORPUS_2
                    ON COQ_CORPUS_2.ID = COQ_CORPUS_1.ID + 1

            INNER JOIN Lexicon AS COQ_WORD_1
                    ON COQ_WORD_1.WordId = COQ_CORPUS_1.WordId
            INNER JOIN Lexicon AS COQ_WORD_2
                    ON COQ_WORD_2.WordId = COQ_CORPUS_2.WordId

            WHERE (COQ_WORD_1.Word LIKE 'a%') AND
                  (COQ_WORD_2.Word LIKE 'b%')"""

        self.assertEqual(self.simple(query_string),
                         self.simple(target_string))

    ### WHERE get_token_conditions

    def test_where_conditions_1(self):
        query = TokenQuery("a* b*", self.Session)
        join_list = self.resource.get_corpus_joins(query.query_list[0])
        l = self.resource.get_condition_list(query.query_list[0],
                                             join_list,
                                             ["word_label"])
        self.assertListEqual(l,
            ["(COQ_WORD_1.Word LIKE 'a%')",
             "(COQ_WORD_2.Word LIKE 'b%')"])

    def test_where_conditions_quantified(self):
        s = "more * than [dt]{0,1} [jj]{0,3} [nn*]{1,2}"
        # 1    2 3     4      5    6    7      8     9
        # more * than {NONE} {NONE NONE NONE} {[nn*] NONE}
        query = TokenQuery(s, self.Session)
        join_list = self.resource.get_corpus_joins(query.query_list[0])
        l = self.resource.get_condition_list(query.query_list[0],
                                             join_list,
                                             ["word_label"])
        self.assertListEqual(l,
            ["(COQ_WORD_1.Word = 'more')",
             "(COQ_WORD_3.Word = 'than')",
             "(COQ_WORD_8.POS LIKE 'nn%')"])


def _monkeypatch_get_resource(name):
    return TestCorpusWithExternal.external, None, None


class TestCorpusWithExternal(unittest.TestCase):
    external = ExternalCorpus
    resource = Resource

    def setUp(self):
        self.maxDiff = None
        options.cfg = argparse.Namespace()
        options.cfg.number_of_tokens = 0
        options.cfg.limit_matches = False
        options.cfg.regexp = False
        options.cfg.query_case_sensitive = False
        options.get_configuration_type = lambda: SQL_MYSQL
        options.get_resource = _monkeypatch_get_resource
        self.Session = MockOptions()
        self.Session.Resource = self.resource
        self.Session.Lexicon = None
        self.Session.Corpus = None

        self.link = coquery.links.Link(
                        self.resource.name, "word_label",
                        self.external.name, "word_label",
                        join="LEFT JOIN")
        options.cfg.current_server = "Default"
        options.cfg.table_links = {}
        options.cfg.table_links[options.cfg.current_server] = [self.link]

    def test_linked_feature_join(self):
        ext_feature = "{}.word_data".format(self.link.get_hash())
        l1, l2 = self.resource.get_feature_joins(0, [ext_feature])
        self.assertListEqual(l1, [
            "INNER JOIN Lexicon AS COQ_WORD_1 ON COQ_WORD_1.WordId = COQ_CORPUS_1.WordId",
            "LEFT JOIN extcorp.Lexicon AS EXTCORP_LEXICON_1 ON EXTCORP_LEXICON_1.Word = COQ_WORD_1.Word"])
        self.assertListEqual(l2, [])

    def test_linked_required_columns(self):
        query = TokenQuery("*", self.Session)
        ext_feature = "{}.word_data".format(self.link.get_hash())
        l = self.resource.get_required_columns(query.query_list[0],
                                               [ext_feature])
        self.assertListEqual(l,
            ["EXTCORP_LEXICON_1.ExtData AS db_extcorp_coq_word_data_1",
             "COQ_CORPUS_1.ID AS coquery_invisible_corpus_id",
             "COQ_CORPUS_1.FileId AS coquery_invisible_origin_id"])

    def test_quantified_required_columns(self):
        ext_feature = "{}.word_data".format(self.link.get_hash())
        s = "happy to{0,1} [n*]"

        query = TokenQuery(s, self.Session)
        self.assertTrue(len(query.query_list) == 2)

        l = self.resource.get_corpus_joins(query.query_list[0])
        # 1     2    3
        # happy {to} [n*]

        l = self.resource.get_required_columns(query.query_list[0],
            ["word_label", ext_feature])
        self.assertListEqual(l,
            ["COQ_WORD_1.Word AS coq_word_label_1",
             "NULL AS coq_word_label_2",
             "COQ_WORD_3.Word AS coq_word_label_3",
             "EXTCORP_LEXICON_1.ExtData AS db_extcorp_coq_word_data_1",
             "NULL AS db_extcorp_coq_word_data_2",
             "EXTCORP_LEXICON_3.ExtData AS db_extcorp_coq_word_data_3",
             "COQ_CORPUS_1.ID AS coquery_invisible_corpus_id",
             "COQ_CORPUS_1.FileId AS coquery_invisible_origin_id"])

        l = self.resource.get_required_columns(query.query_list[1],
            ["word_label", ext_feature])
        self.assertListEqual(l,
            ["COQ_WORD_1.Word AS coq_word_label_1",
             "COQ_WORD_2.Word AS coq_word_label_2",
             "COQ_WORD_3.Word AS coq_word_label_3",
             "EXTCORP_LEXICON_1.ExtData AS db_extcorp_coq_word_data_1",
             "EXTCORP_LEXICON_2.ExtData AS db_extcorp_coq_word_data_2",
             "EXTCORP_LEXICON_3.ExtData AS db_extcorp_coq_word_data_3",
             "COQ_CORPUS_1.ID AS coquery_invisible_corpus_id",
             "COQ_CORPUS_1.FileId AS coquery_invisible_origin_id"])
=======
    def test_get_select_list(self):
        options.cfg.corpus = ""
        options.cfg.current_server = "MockConnection"
        options.cfg.MODE = QUERY_MODE_TOKENS
        options.cfg.context_mode = CONTEXT_NONE
        options.cfg.selected_features = ["word_label"]
        session = Session()

        query = TokenQuery("this is a query", session)
        session.get_max_token_count = lambda: 4
        self.assertListEqual(
            sorted(self.resource.get_select_list(query)),
            sorted(["coq_word_label_1", "coq_word_label_2",
                    "coq_word_label_3", "coq_word_label_4",
                    "coquery_invisible_corpus_id",
                    "coquery_invisible_number_of_tokens"]))
>>>>>>> de4a228b

def main():
    suite = unittest.TestSuite([
        unittest.TestLoader().loadTestsFromTestCase(TestCorpus),
        unittest.TestLoader().loadTestsFromTestCase(TestCorpusWithExternal)])
    unittest.TextTestRunner().run(suite)

if __name__ == '__main__':
    main()<|MERGE_RESOLUTION|>--- conflicted
+++ resolved
@@ -12,15 +12,8 @@
 from coquery.coquery import options
 from coquery.defines import *
 from coquery.queries import TokenQuery
-<<<<<<< HEAD
 from coquery.tokens import COCAToken
 import coquery.links
-#from coquery.gui.linkselect import Link
-=======
-from coquery.session import Session
-
-from coquery.gui.linkselect import Link
->>>>>>> de4a228b
 
 import argparse
 
@@ -96,16 +89,12 @@
 
 
 class TestCorpus(unittest.TestCase):
-<<<<<<< HEAD
     resource = Resource
     flat_resource = FlatResource
 
     @staticmethod
     def pos_check_function(l):
         return [x.lower().startswith(("n", "v")) for x in l]
-=======
-    resource = BaseResource()
->>>>>>> de4a228b
 
     def setUp(self):
         self.maxDiff = None
@@ -124,7 +113,6 @@
 
         #options.cfg.external_links = [(Link(), "word_label")]
 
-<<<<<<< HEAD
     # TEST TABLE PATH
 
     def test_table_path_deep(self):
@@ -148,15 +136,6 @@
         #self.assertTrue(self.resource.is_lexical("word_label"))
         #self.assertTrue(self.resource.is_lexical("cmudict.word_transcript"))
         #self.assertFalse(self.resource.is_lexical("source_label"))
-=======
-    def test_is_lexical(self):
-        self.assertTrue(self.resource.is_lexical("word_label"))
-        self.assertTrue(self.resource.is_lexical("func.word_label"))
-        #self.assertTrue(self.resource.is_lexical("cmudict.word_transcript"))
-        #self.assertTrue(self.resource.is_lexical("func.cmudict.word_transcript"))
-        self.assertFalse(self.resource.is_lexical("source_label"))
-        self.assertFalse(self.resource.is_lexical("func.source_label"))
->>>>>>> de4a228b
 
     #def test_no_link(self):
         #table_structure = ice_ng.Resource.get_table_structure("word_table", ["word_label"])
@@ -180,7 +159,6 @@
         #self.assertEqual(table_structure["alias"], "COQ_CORPUS_TABLE")
         #self.assertEqual(table_structure["parent"], None)
 
-<<<<<<< HEAD
     def test_get_required_tables_1(self):
         x = self.resource.get_required_tables("corpus", [], {})
         root, l = x
@@ -715,24 +693,6 @@
              "EXTCORP_LEXICON_3.ExtData AS db_extcorp_coq_word_data_3",
              "COQ_CORPUS_1.ID AS coquery_invisible_corpus_id",
              "COQ_CORPUS_1.FileId AS coquery_invisible_origin_id"])
-=======
-    def test_get_select_list(self):
-        options.cfg.corpus = ""
-        options.cfg.current_server = "MockConnection"
-        options.cfg.MODE = QUERY_MODE_TOKENS
-        options.cfg.context_mode = CONTEXT_NONE
-        options.cfg.selected_features = ["word_label"]
-        session = Session()
-
-        query = TokenQuery("this is a query", session)
-        session.get_max_token_count = lambda: 4
-        self.assertListEqual(
-            sorted(self.resource.get_select_list(query)),
-            sorted(["coq_word_label_1", "coq_word_label_2",
-                    "coq_word_label_3", "coq_word_label_4",
-                    "coquery_invisible_corpus_id",
-                    "coquery_invisible_number_of_tokens"]))
->>>>>>> de4a228b
 
 def main():
     suite = unittest.TestSuite([
