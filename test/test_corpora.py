# -*- coding: utf-8 -*-

from __future__ import print_function
import unittest
import argparse
import os

from .mockmodule import MockOptions

from coquery.corpus import SQLResource, CorpusClass
from coquery.coquery import options
from coquery.defines import SQL_MYSQL
from coquery.queries import TokenQuery
from coquery.tokens import COCAToken
import coquery.links


class CorpusResource(SQLResource):
    corpus_table = "Corpus"
    corpus_id = "ID"
    corpus_word_id = "WordId"
    corpus_source_id = "FileId"
    corpus_starttime = "Start"
    corpus_endtime = "End"
    word_table = "Lexicon"
    word_id = "WordId"
    word_label = "Word"
    word_pos = "POS"
    word_lemma_id = "LemmaId"
    word_transcript = "Transcript"
    lemma_table = "Lemmas"
    lemma_id = "LemmaId"
    lemma_label = "Lemma"
    lemma_deep_id = "DeepId"
    deep_table = "Deep"
    deep_id = "DeepId"
    source_table = "Files"
    source_id = "FileId"
    source_label = "Title"
    segment_id = "SegmentId"
    segment_table = "Segments"
    segment_starttime = "SegStart"
    segment_endtime = "SegEnd"
    segment_origin_id = "SegmentOrigin"

    db_name = "MockCorpus"
    name = "Corp"
    query_item_word = "word_label"
    query_item_pos = "word_pos"
    query_item_lemma = "lemma_label"
    query_item_transcript = "word_transcript"

    annotations = {"segment": "word"}

    def dump_table(self, path, rc_table):
        with open(path, "w") as dump_file:
            dump_file.write(rc_table)


def simple(s):
    s = s.replace("\n", " ")
    s = s.replace("\t", " ")
    while "  " in s:
        s = s.replace("  ", " ")
    return s.strip()


class NGramResource(CorpusResource):
    corpusngram_table = "CorpusNgram"
    corpusngram_width = 3


class MockBuckeye(SQLResource):
    """
    MockBuckeye simulates a super-flat corpus, i.e. one in which there is not
    even a Lexicon table.
    """
    corpus_table = "Corpus"
    corpus_id = "ID"
    corpus_word = "Word"
    corpus_pos = "POS"
    corpus_lemma = "Lemma"
    corpus_starttime = "Start"
    corpus_endtime = "End"
    corpus_file_id = "FileId"
    file_table = "Files"
    file_id = "FileId",
    file_path = "Path"
    name = "SuperFlat"

    lexical_features = ["corpus_word", "corpus_pos",
                        "corpus_starttime", "corpus_endtime"]

    query_item_word = "corpus_word"
    query_item_pos = "corpus_pos"
    query_item_lemma = "corpus_lemma"


class FlatResource(SQLResource):
    corpus_table = "Corpus"
    corpus_id = "ID"
    corpus_word_id = "WordId"
    corpus_source_id = "FileId"
    corpus_starttime = "Start"
    corpus_endtime = "End"
    word_table = "Lexicon"
    word_id = "WordId"
    word_label = "Word"
    word_pos = "POS"
    word_lemma = "Lemma"

    db_name = "MockFlat"
    name = "Flat"
    query_item_word = "word_label"
    query_item_lemma = "word_lemma"
    query_item_pos = "word_pos"


class ExternalCorpus(SQLResource):
    corpus_table = "Corpus"
    corpus_id = "ID"
    corpus_word_id = "WordId"
    word_table = "Lexicon"
    word_id = "WordId"
    word_label = "Word"
    word_data = "ExtData"
    db_name = "extcorp"
    name = "ExternalCorpus"


class TestCorpus(unittest.TestCase):
    flat_resource = FlatResource

    @classmethod
    def pos_check_function(cls, l):
        return [x.lower().startswith(("n", "v")) for x in l]

    def setUp(self):
        self.resource = CorpusResource
        self.maxDiff = None
        options.cfg = argparse.Namespace()
        options.cfg.number_of_tokens = 0
        options.cfg.limit_matches = False
        options.cfg.regexp = False
        options.cfg.query_case_sensitive = False
        options.get_configuration_type = lambda: SQL_MYSQL
        self.Session = MockOptions()
        self.Session.Resource = self.resource
        self.Session.Corpus = None

        COCAToken.set_pos_check_function(self.pos_check_function)

    # TEST TABLE PATH

    def test_table_path_deep(self):
        l = ["word", "deep"]
        path = self.resource.get_table_path(*l)
        self.assertListEqual(path, ["word", "lemma", "deep"])

    def test_table_path_non_existing(self):
        l = ["lemma", "source"]
        path = self.resource.get_table_path(*l)
        self.assertEqual(path, None)

    def test_get_required_tables_1(self):
        x = self.resource.get_required_tables("corpus", [], {})
        root, l = x
        self.assertEqual(root, "corpus")
        self.assertListEqual(l, [])

    def test_get_required_tables_2(self):
        x = self.resource.get_required_tables("corpus", ["word_label"], {})
        root, l = x
        self.assertEqual(root, "corpus")
        self.assertListEqual(l, [("word", [])])

    def test_get_required_tables_3(self):
        root, l = self.resource.get_required_tables(
            "corpus", ["word_label", "source_label"], {})
        self.assertEqual(root, "corpus")
        self.assertListEqual(l, [("source", []), ("word", [])])

    def test_get_required_tables_3a(self):
        root, l = self.resource.get_required_tables(
            "corpus", ["source_label", "word_label"], {})
        self.assertEqual(root, "corpus")
        self.assertListEqual(l, [("source", []), ("word", [])])

    def test_get_required_tables_4(self):
        root, l = self.resource.get_required_tables(
            "corpus", ["lemma_label", "word_label", "source_label"], {})
        self.assertListEqual(l, [("source", []), ("word", [("lemma", [])])])

    def test_get_required_tables_5(self):
        root, l = self.resource.get_required_tables(
            "corpus", ["word_label", "lemma_label"], {})
        self.assertEqual(l, [("word", [("lemma", [])])])

    def test_get_required_tables_6(self):
        root, l = self.resource.get_required_tables(
            "corpus", ["lemma_label"], {})
        self.assertEqual(l, [("word", [("lemma", [])])])

    # TEST QUERY ORDER HEURISTICS

    def assertTListEqual(self, l1, l2):
        for x1, x2 in zip(l1, l2):
            self.assertEqual(x1, x2)

    def test_string_entropy_0(self):
        strings = ["*", "?*", "*?"]
        entropies = [self.resource.string_entropy(s) for s in strings]
        self.assertTListEqual(entropies, [entropies[0]] * len(entropies))
        strings = ["a", "b"]
        entropies = [self.resource.string_entropy(s) for s in strings]
        self.assertTListEqual(entropies, [entropies[0]] * len(entropies))

    def test_string_entropy_1(self):
        strings = ["*", "?", "a"]
        entropies = [self.resource.string_entropy(s) for s in strings]
        self.assertListEqual(entropies, sorted(entropies, reverse=True))

    def test_string_entropy_2(self):
        strings = ["a*", "a?", "a", "aa"]
        entropies = [self.resource.string_entropy(s) for s in strings]
        self.assertListEqual(entropies, sorted(entropies, reverse=True))

    def test_string_entropy_3(self):
        strings = ["a?", "a", "aa"]
        entropies = [self.resource.string_entropy(s) for s in strings]
        self.assertListEqual(entropies, sorted(entropies, reverse=True))

    def test_string_entropy_4(self):
        strings = ["a*", "a?*", "aa*"]
        entropies = [self.resource.string_entropy(s) for s in strings]
        self.assertListEqual(entropies, sorted(entropies, reverse=True))

    def test_string_entropy_5(self):
        strings = ["*a", "*aa", "a*", "aa*"]
        entropies = [self.resource.string_entropy(s) for s in strings]
        self.assertListEqual(entropies, sorted(entropies, reverse=True))

    def test_string_entropy_6(self):
        strings = ["~a*", "a*"]
        entropies = [self.resource.string_entropy(s) for s in strings]
        self.assertListEqual(entropies, sorted(entropies, reverse=True))

    def test_string_entropy_7(self):
        strings = ["[n*]", "a*"]
        entropies = [self.resource.string_entropy(s) for s in strings]
        self.assertListEqual(entropies, sorted(entropies, reverse=True))

    def test_string_entropy_8(self):
        strings = ["*", "[n*]", "a*", "[nn*]", "aa*"]
        entropies = [self.resource.string_entropy(s) for s in strings]
        self.assertListEqual(entropies, sorted(entropies, reverse=True))

    def test_string_entropy_9(self):
        strings = ["*", "[n*]", "*a"]
        entropies = [self.resource.string_entropy(s) for s in strings]
        self.assertListEqual(entropies, sorted(entropies, reverse=True))

    def test_get_token_order_1(self):
        i1 = (0, (1, '*'))
        i2 = (1, (2, '*'))
        self.assertListEqual(
            self.resource.get_token_order([i1, i2]),
            [i1, i2])
        self.assertListEqual(
            self.resource.get_token_order([i2, i1]),
            [i2, i1])

    def test_get_token_order_2(self):
        i1 = (0, (1, '*'))
        i2 = (1, (2, 'the'))
        self.assertListEqual(
            self.resource.get_token_order([i1, i2]),
            [i2, i1])
        self.assertListEqual(
            self.resource.get_token_order([i2, i1]),
            [i2, i1])

    def test_get_token_order_3(self):
        i1 = (0, (1, '*'))
        i2 = (1, (2, '.'))
        self.assertListEqual(
            self.resource.get_token_order([i1, i2]),
            [i2, i1])
        self.assertListEqual(
            self.resource.get_token_order([i2, i1]),
            [i2, i1])

    def test_get_token_order_4(self):
        """
        Test penalization of POS tags (1)
        """
        i1 = (0, (1, 'a*'))
        i2 = (1, (2, '[n*]'))
        self.assertListEqual(
            self.resource.get_token_order([i1, i2]),
            [i1, i2])
        self.assertListEqual(
            self.resource.get_token_order([i2, i1]),
            [i1, i2])

    def test_get_token_order_5(self):
        """
        Test penalization of POS tags (2)
        """
        i1 = (0, (1, 'a*'))
        i2 = (1, (2, '[nn*]'))
        self.assertListEqual(
            self.resource.get_token_order([i1, i2]),
            [i2, i1])
        self.assertListEqual(
            self.resource.get_token_order([i2, i1]),
            [i2, i1])

    def test_get_token_order_6(self):
        """
        Test penalization of negation
        """
        i1 = (0, (1, 'a*'))
        i2 = (1, (2, '~a*'))
        self.assertListEqual(
            self.resource.get_token_order([i1, i2]),
            [i1, i2])
        self.assertListEqual(
            self.resource.get_token_order([i2, i1]),
            [i1, i2])

    def test_is_lexical_1(self):
        self.assertTrue(self.resource.is_lexical("word_label"))
        self.assertTrue(self.resource.is_lexical("lemma_label"))
        self.assertTrue(self.resource.is_lexical("word_id"))
        self.assertFalse(self.resource.is_lexical("source_label"))
        self.assertFalse(self.resource.is_lexical("segment_label"))

    def test_is_lexical_2(self):
        self.assertTrue(self.resource.is_lexical("corpus_id"))
        self.assertTrue(self.resource.is_lexical("corpus_word_id"))
        self.assertFalse(self.resource.is_lexical("corpus_source_id"))

    def test_get_origin_rc(self):
        self.assertEqual(self.resource.get_origin_rc(), "corpus_source_id")

    # TEST get_subselect_corpus():

    #def test_get_subselect_corpus_1(self):
        #query = TokenQuery("*", self.Session)
        #l = [simple(s) for s
             #in self.resource.get_subselect_corpus(query.query_list[0])]

        #self.assertListEqual(
            #l,
            #[simple(

    ## TEST CORPUS JOINS

    def test_corpus_joins_one_item(self):
        query = TokenQuery("*", self.Session)
        l = [simple(s) for s
             in self.resource.get_corpus_joins(query.query_list[0])]
        self.assertListEqual(
            l,
            [simple("""FROM  (SELECT End AS End1,
                                     FileId AS FileId1,
                                     ID AS ID1,
                                     Start AS Start1,
                                     WordId AS WordId1
                              FROM   Corpus) AS COQ_CORPUS_1""")])

    def test_corpus_joins_three_items(self):
        query = TokenQuery("* * *", self.Session)
        l = [simple(s) for s
             in self.resource.get_corpus_joins(query.query_list[0])]

        self.assertListEqual(
            l,
            [simple("""FROM  (SELECT End AS End1,
                                     FileId AS FileId1,
                                     ID AS ID1,
                                     Start AS Start1,
                                     WordId AS WordId1
                              FROM   Corpus) AS COQ_CORPUS_1"""),
             simple("""INNER JOIN (SELECT End AS End2,
                                          FileId AS FileId2,
                                          ID AS ID2,
                                          Start AS Start2,
                                          WordId AS WordId2
                                   FROM   Corpus) AS COQ_CORPUS_2
                        ON    ID2 = ID1 + 1"""),
             simple("""INNER JOIN (SELECT End AS End3,
                                          FileId AS FileId3,
                                          ID AS ID3,
                                          Start AS Start3,
                                          WordId AS WordId3
                                   FROM   Corpus) AS COQ_CORPUS_3
                       ON     ID3 = ID1 + 2""")])

    def test_corpus_joins_optimized_order_1(self):
        """
        Three query items, join order optimized by query item complexity.
        """
        query = TokenQuery("* *ier [n*]", self.Session)
        l = [simple(s) for s
             in self.resource.get_corpus_joins(query.query_list[0])]
        self.maxDiff = None

        self.assertListEqual(
            l,
            [simple("""FROM  (SELECT End AS End2,
                                     FileId AS FileId2,
                                     ID AS ID2,
                                     Start AS Start2,
                                     WordId AS WordId2
                              FROM   Corpus) AS COQ_CORPUS_2"""),
             simple("""INNER JOIN (SELECT End AS End3,
                                          FileId AS FileId3,
                                          ID AS ID3,
                                          Start AS Start3,
                                          WordId AS WordId3
                                   FROM   Corpus) AS COQ_CORPUS_3
                       ON     ID3 = ID2 + 1"""),
             simple("""INNER JOIN (SELECT End AS End1,
                                          FileId AS FileId1,
                                          ID AS ID1,
                                          Start AS Start1,
                                          WordId AS WordId1
                                   FROM   Corpus) AS COQ_CORPUS_1
                       ON     ID1 = ID2 - 1""")])

    def test_corpus_joins_optimized_order_2(self):
        """
        Three query items, join order optimized by query item complexity.
        POS tags are penalized.
        """
        query = TokenQuery("* d* [n*]", self.Session)
        l = [simple(s) for s
             in self.resource.get_corpus_joins(query.query_list[0])]
        self.maxDiff = None
        self.assertListEqual(
            l,
            [simple("""FROM  (SELECT End AS End2,
                                     FileId AS FileId2,
                                     ID AS ID2,
                                     Start AS Start2,
                                     WordId AS WordId2
                              FROM   Corpus) AS COQ_CORPUS_2"""),
             simple("""INNER JOIN (SELECT End AS End3,
                                          FileId AS FileId3,
                                          ID AS ID3,
                                          Start AS Start3,
                                          WordId AS WordId3
                                   FROM   Corpus) AS COQ_CORPUS_3
                       ON     ID3 = ID2 + 1"""),
             simple("""INNER JOIN (SELECT End AS End1,
                                          FileId AS FileId1,
                                          ID AS ID1,
                                          Start AS Start1,
                                          WordId AS WordId1
                                   FROM   Corpus) AS COQ_CORPUS_1
                       ON     ID1 = ID2 - 1""")])

    def test_quantified_query_string_1(self):
        query = TokenQuery("* b*{1,2} *", self.Session)
        self.assertTrue(len(query.query_list) == 2)

        l = [simple(s) for s
             in self.resource.get_corpus_joins(query.query_list[0])]

        self.assertListEqual(
            l,
            [simple("""FROM  (SELECT End AS End2,
                                     FileId AS FileId2,
                                     ID AS ID2,
                                     Start AS Start2,
                                     WordId AS WordId2
                              FROM   Corpus) AS COQ_CORPUS_2"""),
             simple("""INNER JOIN (SELECT End AS End1,
                                          FileId AS FileId1,
                                          ID AS ID1,
                                          Start AS Start1,
                                          WordId AS WordId1
                                   FROM   Corpus) AS COQ_CORPUS_1
                       ON     ID1 = ID2 - 1"""),
             simple("""INNER JOIN (SELECT End AS End4,
                                          FileId AS FileId4,
                                          ID AS ID4,
                                          Start AS Start4,
                                          WordId AS WordId4
                                   FROM   Corpus) AS COQ_CORPUS_4
                       ON     ID4 = ID2 + 1""")])

        l = [simple(s) for s
             in self.resource.get_corpus_joins(query.query_list[1])]
        self.assertListEqual(
            l,
            [simple("""FROM  (SELECT End AS End2,
                                     FileId AS FileId2,
                                     ID AS ID2,
                                     Start AS Start2,
                                     WordId AS WordId2
                              FROM   Corpus) AS COQ_CORPUS_2"""),
             simple("""INNER JOIN (SELECT End AS End3,
                                          FileId AS FileId3,
                                          ID AS ID3,
                                          Start AS Start3,
                                          WordId AS WordId3
                                   FROM   Corpus) AS COQ_CORPUS_3
                       ON     ID3 = ID2 + 1"""),
             simple("""INNER JOIN (SELECT End AS End1,
                                          FileId AS FileId1,
                                          ID AS ID1,
                                          Start AS Start1,
                                          WordId AS WordId1
                                   FROM   Corpus) AS COQ_CORPUS_1
                       ON ID1 = ID2 - 1"""),
             simple("""INNER JOIN (SELECT End AS End4,
                                          FileId AS FileId4,
                                          ID AS ID4,
                                          Start AS Start4,
                                          WordId AS WordId4
                                   FROM   Corpus) AS COQ_CORPUS_4
                       ON ID4 = ID2 + 2""")])

    def test_lemmatized_corpus_joins_1(self):
        S = "#abc.[n*]"
        query = TokenQuery(S, self.Session)
        l = [simple(s) for s
             in self.resource.get_corpus_joins(query.query_list[0])]
        self.assertListEqual(
            l, [simple("""
                FROM  (SELECT End AS End1,
                              FileId AS FileId1,
                              ID AS ID1,
                              Start AS Start1,
                              WordId AS WordId1
                       FROM   Corpus) AS COQ_CORPUS_1""")])

    ### FEATURE JOINS

    def test_feature_joins_1(self):
        l1, l2 = self.resource.get_feature_joins(0, ["word_label"])
        self.assertListEqual(l1, [simple("""
            INNER JOIN Lexicon AS COQ_WORD_1
                    ON COQ_WORD_1.WordId = WordId1""")])

    def test_feature_joins_2(self):
        l1, l2 = self.resource.get_feature_joins(1, ["word_label"])
        self.assertListEqual(l1, [simple("""
            INNER JOIN Lexicon AS COQ_WORD_2
                    ON COQ_WORD_2.WordId = WordId2""")])

    def test_feature_joins_3(self):
        l1, l2 = self.resource.get_feature_joins(0, ["word_label", "word_pos"])
        self.assertListEqual(l1, [simple("""
            INNER JOIN Lexicon AS COQ_WORD_1
                    ON COQ_WORD_1.WordId = WordId1""")])
        self.assertListEqual(l2, [])

    def test_feature_joins_4(self):
        # direct and dependent selection
        l1, l2 = self.resource.get_feature_joins(
            0, ["word_label", "lemma_label"])
        self.assertListEqual(
            l1,
            [("INNER JOIN Lexicon AS COQ_WORD_1 "
              "ON COQ_WORD_1.WordId = WordId1"),
             ("INNER JOIN Lemmas AS COQ_LEMMA_1 "
              "ON COQ_LEMMA_1.LemmaId = COQ_WORD_1.LemmaId")])
        self.assertListEqual(l2, [])

    def test_feature_joins_4a(self):
        # direct and dependent selection, inverse order
        l1a, l2a = self.resource.get_feature_joins(
            0, ["lemma_label", "word_label"])
        l1b, l2b = self.resource.get_feature_joins(
            0, ["word_label", "lemma_label"])
        self.assertListEqual(l1a, l1b)
        self.assertListEqual(l2a, l2b)

    def test_feature_joins_5(self):
        # dependent selection only; feature joins should be like
        # a join where all in-between tables are directly selected:
        l1a, l2a = self.resource.get_feature_joins(0, ["lemma_label"])
        l1b, l2b = self.resource.get_feature_joins(
            0, ["word_label", "lemma_label"])
        self.assertListEqual(l1a, l1b)
        self.assertListEqual(l2a, l2b)

    def test_feature_joins_6(self):
        # dependent selection, second order
        l1, l2 = self.resource.get_feature_joins(0, ["deep_label"])
        self.assertListEqual(
            l1,
            [("INNER JOIN Lexicon AS COQ_WORD_1 "
              "ON COQ_WORD_1.WordId = WordId1"),
             ("INNER JOIN Lemmas AS COQ_LEMMA_1 "
              "ON COQ_LEMMA_1.LemmaId = COQ_WORD_1.LemmaId"),
             ("INNER JOIN Deep AS COQ_DEEP_1 ON "
              "COQ_DEEP_1.DeepId = COQ_LEMMA_1.DeepId")])
        self.assertListEqual(l2, [])

    def test_feature_joins_7a(self):
        # get a source feature (first query item)
        l1, l2 = self.resource.get_feature_joins(0, ["source_label"])
        self.assertListEqual(
            l1,
            ["INNER JOIN Files AS COQ_SOURCE_1 "
             "ON COQ_SOURCE_1.FileId = FileId1"])
        self.assertListEqual(l2, [])

    def test_feature_joins_7b(self):
        # get a source feature (second query item)
        l1, l2 = self.resource.get_feature_joins(1, ["source_label"])
        self.assertListEqual(l1, [])
        self.assertListEqual(l2, [])

    #def test_feature_joins_8(self):
        ## words and segments
        ## this test is still not operational
        #l1, l2 = self.resource.get_feature_joins(0, ["word_label", "segment_label"])
        #print(l1, l2)

    def test_get_token_conditions_1(self):
        token = COCAToken("a*")
        d = self.resource.get_token_conditions(0, token)
        self.assertDictEqual(d, {"word": ["COQ_WORD_1.Word LIKE 'a%'"]})

    def test_get_token_conditions_2(self):
        token = COCAToken("a*|b*.[n*]")
        d = self.resource.get_token_conditions(0, token)
        self.assertDictEqual(
            d,
            {"word": [("COQ_WORD_1.Word LIKE 'a%' OR "
                       "COQ_WORD_1.Word LIKE 'b%'"),
                      "COQ_WORD_1.POS LIKE 'n%'"]})

    def test_get_token_conditions_3(self):
        token = COCAToken("[a*|b*]")
        d = self.resource.get_token_conditions(0, token)
        self.assertDictEqual(
            d,
            {"lemma": ["COQ_LEMMA_1.Lemma LIKE 'a%' OR "
                       "COQ_LEMMA_1.Lemma LIKE 'b%'"]})

    def test_get_token_conditions_4(self):
        token = COCAToken("a*.[n*]")
        d = self.resource.get_token_conditions(0, token)
        self.assertDictEqual(
            d,
            {"word": ["COQ_WORD_1.Word LIKE 'a%'",
                      "COQ_WORD_1.POS LIKE 'n%'"]})

    def test_get_token_conditions_5(self):
        token = COCAToken("*'ll")
        d = self.resource.get_token_conditions(0, token)
        self.assertDictEqual(
            d, {"word": ["COQ_WORD_1.Word LIKE '%''ll'"]})

    def test_get_token_conditions_negated_1(self):
        token = COCAToken("~a*")
        d = self.resource.get_token_conditions(0, token)
        self.assertTrue(token.negated)
        self.assertDictEqual(
            d, {"word": ["COQ_WORD_1.Word LIKE 'a%'"]})

    def test_get_token_conditions_negated_2(self):
        token = COCAToken("~*.[n*]")
        d = self.resource.get_token_conditions(0, token)
        self.assertTrue(token.negated)
        self.assertDictEqual(
            d, {"word": ["COQ_WORD_1.POS LIKE 'n%'"]})

    def test_get_token_conditions_negated_3(self):
        token = COCAToken("~a*.[n*]")
        d = self.resource.get_token_conditions(0, token)
        self.assertTrue(token.negated)
        self.assertDictEqual(
            d,
            {"word": ["COQ_WORD_1.Word LIKE 'a%'",
                      "COQ_WORD_1.POS LIKE 'n%'"]})

    def test_get_token_conditions_quote_char_1(self):
        token = COCAToken("'ll")
        d = self.resource.get_token_conditions(0, token)
        self.assertDictEqual(
            d, {"word": ["COQ_WORD_1.Word = '''ll'"]})

    def test_get_token_conditions_quote_char_2(self):
        token = COCAToken("'ll|ll")
        d = self.resource.get_token_conditions(0, token)
        self.assertDictEqual(
            d, {"word": ["COQ_WORD_1.Word IN ('''ll', 'll')"]})

    #def test_get_token_conditions_initial_wildcard_rev(self):
        #token = COCAToken("*ing")
        #d = self.resource.get_token_conditions(0, token)
        #self.assertDictEqual(
            #d, {"word": ["COQ_WORD_1.Word_rev"]})

    def test_token_condition_empty_1(self):
        token = COCAToken("*")
        d = self.resource.get_token_conditions(0, token)
        self.assertDictEqual(d, {})

    def test_token_condition_empty_2(self):
        token = COCAToken("*.[*]")
        d = self.resource.get_token_conditions(0, token)
        self.assertDictEqual(d, {})

    def test_token_condition_empty_3(self):
        token = COCAToken("*.[n*]")
        d = self.resource.get_token_conditions(0, token)
        self.assertDictEqual(
            d, {"word": ["COQ_WORD_1.POS LIKE 'n%'"]})

    def test_token_condition_empty_4(self):
        token = COCAToken("a*.[*]")
        d = self.resource.get_token_conditions(0, token)
        self.assertDictEqual(
            d, {"word": ["COQ_WORD_1.Word LIKE 'a%'"]})

    def test_token_conditions_lemmatized_flat_1(self):
        self.Session.Resource = self.flat_resource
        S = "#abc"
        token = COCAToken(S)
        d = self.flat_resource.get_token_conditions(0, token)
        self.assertEqual(
            simple(d["word"][0]),
            simple("""
                COQ_WORD_1.Lemma IN
                    (SELECT DISTINCT Lemma
                     FROM       Lexicon AS COQ_WORD_1
                     WHERE (COQ_WORD_1.Word = 'abc'))"""))
        self.Session.Resource = self.resource

    def test_token_conditions_lemmatized_flat_pos(self):
        self.Session.Resource = self.flat_resource
        S = "#a*.[n*]"
        token = COCAToken(S)
        d = self.flat_resource.get_token_conditions(0, token)
        self.assertEqual(
            simple(d["word"][0]),
            simple("""
                COQ_WORD_1.Lemma IN
                    (SELECT DISTINCT Lemma
                     FROM       Lexicon AS COQ_WORD_1
                     WHERE (COQ_WORD_1.Word LIKE 'a%') AND
                           (COQ_WORD_1.POS LIKE 'n%'))"""))
        self.assertEqual(
            simple(d["word"][1]),
            simple("COQ_WORD_1.POS LIKE 'n%'"))
        self.Session.Resource = self.resource

    def test_token_conditions_lemmatized_deep_1(self):
        S = "#abc"
        token = COCAToken(S)
        d = self.resource.get_token_conditions(0, token)
        self.assertEqual(
            simple(d["word"][0]),
            simple("""
                COQ_LEMMA_1.Lemma IN
                    (SELECT DISTINCT Lemma
                     FROM       Lexicon AS COQ_WORD_1
                     INNER JOIN Lemmas AS COQ_LEMMA_1
                             ON COQ_LEMMA_1.LemmaId = COQ_WORD_1.LemmaId
                     WHERE (COQ_WORD_1.Word = 'abc'))"""))

    def test_token_conditions_lemmatized_deep_2(self):
        S = "#/a*/"
        token = COCAToken(S)
        d = self.resource.get_token_conditions(0, token)
        self.assertEqual(
            simple(d["word"][0]),
            simple("""
                COQ_LEMMA_1.Lemma IN
                    (SELECT DISTINCT Lemma
                     FROM       Lexicon AS COQ_WORD_1
                     INNER JOIN Lemmas AS COQ_LEMMA_1
                             ON COQ_LEMMA_1.LemmaId = COQ_WORD_1.LemmaId
                     WHERE (COQ_WORD_1.Transcript LIKE 'a%'))"""))

    def test_token_conditions_lemmatized_deep_3(self):
        S = "#a*.[n*]"
        token = COCAToken(S)
        d = self.resource.get_token_conditions(0, token)
        self.assertEqual(
            simple(d["word"][0]),
            simple("""
                COQ_LEMMA_1.Lemma IN
                    (SELECT DISTINCT Lemma
                     FROM       Lexicon AS COQ_WORD_1
                     INNER JOIN Lemmas AS COQ_LEMMA_1
                             ON COQ_LEMMA_1.LemmaId = COQ_WORD_1.LemmaId
                     WHERE (COQ_WORD_1.Word LIKE 'a%') AND
                           (COQ_WORD_1.POS LIKE 'n%'))"""))
        self.assertEqual(
            simple(d["word"][1]),
            simple("COQ_WORD_1.POS LIKE 'n%'"))

    ### SELECT COLUMNS

    def test_get_required_columns_1(self):
        query = TokenQuery("*", self.Session)
        s = self.resource.get_required_columns(query.query_list[0],
                                               ["word_label"])
        self.assertListEqual(s, ["COQ_WORD_1.Word AS coq_word_label_1",
                                 "ID1 AS coquery_invisible_corpus_id",
                                 "FileId1 AS coquery_invisible_origin_id"])

    def test_get_required_columns_2(self):
        query = TokenQuery("* *", self.Session)
        s = self.resource.get_required_columns(query.query_list[0],
                                               ["word_label"])
        self.assertListEqual(s, ["COQ_WORD_1.Word AS coq_word_label_1",
                                 "COQ_WORD_2.Word AS coq_word_label_2",
                                 "ID1 AS coquery_invisible_corpus_id",
                                 "FileId1 AS coquery_invisible_origin_id"])

    def test_get_required_columns_3(self):
        query = TokenQuery("* *", self.Session)
        l = self.resource.get_required_columns(
            query.query_list[0],
            ["source_label", "word_label", "word_pos"])
        self.assertListEqual(l, ["COQ_WORD_1.Word AS coq_word_label_1",
                                 "COQ_WORD_2.Word AS coq_word_label_2",
                                 "COQ_WORD_1.POS AS coq_word_pos_1",
                                 "COQ_WORD_2.POS AS coq_word_pos_2",
                                 "COQ_SOURCE_1.Title AS coq_source_label_1",
                                 "ID1 AS coquery_invisible_corpus_id",
                                 "FileId1 AS coquery_invisible_origin_id"])

    def test_get_required_columns_4(self):
        query = TokenQuery("*", self.Session)
        l = self.resource.get_required_columns(
            query.query_list[0], ["lemma_label"])
        self.assertListEqual(l, ["COQ_LEMMA_1.Lemma AS coq_lemma_label_1",
                                 "ID1 AS coquery_invisible_corpus_id",
                                 "FileId1 AS coquery_invisible_origin_id"])

    def test_get_required_columns_quantified(self):
        s = "more * than [dt]{0,1} [jj]{0,3} [nn*]{1,2}"
        query = TokenQuery(s, self.Session)

        self.assertTrue(len(query.query_list) == 16)
        l = self.resource.get_corpus_joins(query.query_list[0])
        # 1    2 3     4      5    6    7      8     9
        # more * than {NONE} {NONE NONE NONE} {[nn*] NONE}

        l = self.resource.get_required_columns(
            query.query_list[0], ["word_label"])
        self.assertListEqual(
            l,
            ["COQ_WORD_1.Word AS coq_word_label_1",
             "COQ_WORD_2.Word AS coq_word_label_2",
             "COQ_WORD_3.Word AS coq_word_label_3",
             "NULL AS coq_word_label_4",
             "NULL AS coq_word_label_5",
             "NULL AS coq_word_label_6",
             "NULL AS coq_word_label_7",
             "COQ_WORD_8.Word AS coq_word_label_8",
             "NULL AS coq_word_label_9",
             "ID1 AS coquery_invisible_corpus_id",
             "FileId1 AS coquery_invisible_origin_id"])

    def test_get_token_offset_1(self):
        S = "a*"
        query = TokenQuery(S, self.Session)
        self.assertEqual(
            self.resource.get_token_offset(query.query_list[0]),
            0)

    def test_get_token_offset_2(self):
        S = "_NULL a*"
        query = TokenQuery(S, self.Session)
        self.assertEqual(
            self.resource.get_token_offset(query.query_list[0]),
            1)

    def test_get_required_columns_NULL_1(self):
        # tests issue #256
        query = TokenQuery("_NULL *", self.Session)
        l = self.resource.get_required_columns(
            query.query_list[0], ["word_label"])
        self.assertListEqual(
            l,
            ["NULL AS coq_word_label_1",
             "COQ_WORD_2.Word AS coq_word_label_2",
             "ID2 AS coquery_invisible_corpus_id",
             "FileId2 AS coquery_invisible_origin_id"])

    def test_get_required_columns_NULL_2(self):
        # tests issue #256
        query = TokenQuery("_NULL *", self.Session)
        l = self.resource.get_required_columns(
            query.query_list[0], ["word_label", "source_label"])
        self.assertListEqual(
            l,
            ["NULL AS coq_word_label_1",
             "COQ_WORD_2.Word AS coq_word_label_2",
             "COQ_SOURCE_2.Title AS coq_source_label_1",
             "ID2 AS coquery_invisible_corpus_id",
             "FileId2 AS coquery_invisible_origin_id"])

    def test_feature_joins_NULL_1(self):
        # tests issue #256
        l1, l2 = self.resource.get_feature_joins(
            0, ["source_label"], first_item=2)
        self.assertListEqual(
            l1,
            [simple("""
             INNER JOIN Files AS COQ_SOURCE_2
             ON COQ_SOURCE_2.FileId = FileId2""")])
        self.assertListEqual(l2, [])

    #def test_get_annotations(self):
        #s = self.resource.test_get_annotations(1, "segments")
        #print(s)
        ##self.assertEqual(s,
                         ##simple("""

                             ##""")

    ### QUERY STRINGS

    def test_query_string_blank(self):
        query = TokenQuery("*", self.Session)
        query_string = self.resource.get_query_string(query.query_list[0],
                                                      ["word_label"])
        target_string = """
            SELECT COQ_WORD_1.Word AS coq_word_label_1,
                   ID1 AS coquery_invisible_corpus_id,
                   FileId1 AS coquery_invisible_origin_id
            FROM (SELECT End AS End1,
                         FileId AS FileId1,
                         ID AS ID1,
                         Start AS Start1,
                         WordId AS WordId1 FROM Corpus) AS COQ_CORPUS_1
            INNER JOIN Lexicon AS COQ_WORD_1
                    ON COQ_WORD_1.WordId = WordId1"""

        self.assertEqual(simple(query_string),
                         simple(target_string))

    def test_query_string_combined(self):
        query = TokenQuery("a*.[n*]", self.Session)
        query_string = self.resource.get_query_string(query.query_list[0],
                                                      ["word_label"])
        target_string = """
            SELECT COQ_WORD_1.Word AS coq_word_label_1,
                   ID1 AS coquery_invisible_corpus_id,
                   FileId1 AS coquery_invisible_origin_id
            FROM (SELECT End AS End1,
                         FileId AS FileId1,
                         ID AS ID1,
                         Start AS Start1,
                         WordId AS WordId1 FROM Corpus) AS COQ_CORPUS_1
            INNER JOIN Lexicon AS COQ_WORD_1
                    ON COQ_WORD_1.WordId = WordId1
            WHERE (COQ_WORD_1.Word LIKE 'a%') AND
                  (COQ_WORD_1.POS LIKE 'n%')"""
        self.assertEqual(simple(query_string),
                         simple(target_string))

    def test_query_string_combined_negated_1(self):
        query = TokenQuery("~a*.[n*]", self.Session)
        query_string = self.resource.get_query_string(query.query_list[0],
                                                      ["word_label"])
        target_string = """
            SELECT COQ_WORD_1.Word AS coq_word_label_1,
                   ID1 AS coquery_invisible_corpus_id,
                   FileId1 AS coquery_invisible_origin_id
            FROM (SELECT End AS End1,
                         FileId AS FileId1,
                         ID AS ID1,
                         Start AS Start1,
                         WordId AS WordId1 FROM Corpus) AS COQ_CORPUS_1
            INNER JOIN Lexicon AS COQ_WORD_1
                    ON COQ_WORD_1.WordId = WordId1
            WHERE NOT ((COQ_WORD_1.Word LIKE 'a%') AND
                       (COQ_WORD_1.POS LIKE 'n%'))"""
        self.assertEqual(simple(query_string),
                         simple(target_string))

    def test_query_string_ortho(self):
        query = TokenQuery("a*", self.Session)
        query_string = self.resource.get_query_string(query.query_list[0],
                                                      ["word_label"])
        target_string = """
            SELECT COQ_WORD_1.Word AS coq_word_label_1,
                   ID1 AS coquery_invisible_corpus_id,
                   FileId1 AS coquery_invisible_origin_id
            FROM (SELECT End AS End1,
                         FileId AS FileId1,
                         ID AS ID1,
                         Start AS Start1,
                         WordId AS WordId1 FROM Corpus) AS COQ_CORPUS_1
            INNER JOIN Lexicon AS COQ_WORD_1
                    ON COQ_WORD_1.WordId = WordId1
            WHERE (COQ_WORD_1.Word LIKE 'a%')"""

        self.assertEqual(simple(query_string),
                         simple(target_string))

    def test_query_string_initial_wildcard(self):
        query = TokenQuery("*ing", self.Session)
        query_string = self.resource.get_query_string(query.query_list[0],
                                                      ["word_label"])
        target_string = """
            SELECT COQ_WORD_1.Word AS coq_word_label_1,
                   ID1 AS coquery_invisible_corpus_id,
                   FileId1 AS coquery_invisible_origin_id
            FROM (SELECT End AS End1,
                         FileId AS FileId1,
                         ID AS ID1,
                         Start AS Start1,
                         WordId AS WordId1 FROM Corpus) AS COQ_CORPUS_1
            INNER JOIN Lexicon AS COQ_WORD_1
                    ON COQ_WORD_1.WordId = WordId1
            WHERE (COQ_WORD_1.Word LIKE '%ing')"""

        self.assertEqual(simple(query_string),
                         simple(target_string))

    def test_query_string_ortho_or(self):
        query = TokenQuery("a*|b*", self.Session)
        query_string = self.resource.get_query_string(query.query_list[0],
                                                      ["word_label"])
        target_string = """
            SELECT COQ_WORD_1.Word AS coq_word_label_1,
                   ID1 AS coquery_invisible_corpus_id,
                   FileId1 AS coquery_invisible_origin_id
            FROM (SELECT End AS End1,
                         FileId AS FileId1,
                         ID AS ID1,
                         Start AS Start1,
                         WordId AS WordId1 FROM Corpus) AS COQ_CORPUS_1
            INNER JOIN Lexicon AS COQ_WORD_1
                    ON COQ_WORD_1.WordId = WordId1
            WHERE (COQ_WORD_1.Word LIKE 'a%' OR COQ_WORD_1.Word LIKE 'b%')"""

        self.assertEqual(simple(query_string),
                         simple(target_string))

    def test_query_string_ortho_or_with_pos(self):
        query = TokenQuery("a*|b*.[n*]", self.Session)
        query_string = self.resource.get_query_string(query.query_list[0],
                                                      ["word_label"])
        target_string = """
            SELECT COQ_WORD_1.Word AS coq_word_label_1,
                   ID1 AS coquery_invisible_corpus_id,
                   FileId1 AS coquery_invisible_origin_id
            FROM (SELECT End AS End1,
                         FileId AS FileId1,
                         ID AS ID1,
                         Start AS Start1,
                         WordId AS WordId1 FROM Corpus) AS COQ_CORPUS_1
            INNER JOIN Lexicon AS COQ_WORD_1
                    ON COQ_WORD_1.WordId = WordId1
            WHERE (COQ_WORD_1.Word LIKE 'a%' OR
                   COQ_WORD_1.Word LIKE 'b%') AND
                  (COQ_WORD_1.POS LIKE 'n%')"""

        self.assertEqual(simple(query_string),
                         simple(target_string))

    def test_query_string_two_items(self):
        query = TokenQuery("a* b*", self.Session)
        query_string = self.resource.get_query_string(query.query_list[0],
                                                      ["word_label"])
        target_string = """
            SELECT COQ_WORD_1.Word AS coq_word_label_1,
                   COQ_WORD_2.Word AS coq_word_label_2,
                   ID1 AS coquery_invisible_corpus_id,
                   FileId1 AS coquery_invisible_origin_id

            FROM (SELECT End AS End1,
                         FileId AS FileId1,
                         ID AS ID1,
                         Start AS Start1,
                         WordId AS WordId1 FROM Corpus) AS COQ_CORPUS_1
            INNER JOIN (SELECT End AS End2,
                         FileId AS FileId2,
                         ID AS ID2,
                         Start AS Start2,
                         WordId AS WordId2 FROM Corpus) AS COQ_CORPUS_2
                    ON ID2 = ID1 + 1

            INNER JOIN Lexicon AS COQ_WORD_1
                    ON COQ_WORD_1.WordId = WordId1
            INNER JOIN Lexicon AS COQ_WORD_2
                    ON COQ_WORD_2.WordId = WordId2

            WHERE (COQ_WORD_1.Word LIKE 'a%') AND
                  (COQ_WORD_2.Word LIKE 'b%')"""

        self.assertEqual(simple(query_string),
                         simple(target_string))

    def test_query_string_two_items_negated(self):
        query = TokenQuery("~a*|b* ~b*", self.Session)
        query_string = self.resource.get_query_string(query.query_list[0],
                                                      ["word_label"])
        target_string = """
            SELECT COQ_WORD_1.Word AS coq_word_label_1,
                   COQ_WORD_2.Word AS coq_word_label_2,
                   ID1 AS coquery_invisible_corpus_id,
                   FileId1 AS coquery_invisible_origin_id

            FROM (SELECT End AS End1,
                         FileId AS FileId1,
                         ID AS ID1,
                         Start AS Start1,
                         WordId AS WordId1 FROM Corpus) AS COQ_CORPUS_1
            INNER JOIN (SELECT End AS End2,
                         FileId AS FileId2,
                         ID AS ID2,
                         Start AS Start2,
                         WordId AS WordId2 FROM Corpus) AS COQ_CORPUS_2
                    ON ID2 = ID1 + 1

            INNER JOIN Lexicon AS COQ_WORD_1
                    ON COQ_WORD_1.WordId = WordId1
            INNER JOIN Lexicon AS COQ_WORD_2
                    ON COQ_WORD_2.WordId = WordId2

            WHERE NOT ((COQ_WORD_1.Word LIKE 'a%' OR COQ_WORD_1.Word LIKE 'b%'))
                  AND
                  NOT ((COQ_WORD_2.Word LIKE 'b%'))"""
        self.assertEqual(simple(query_string),
                         simple(target_string))

    def test_query_string_apostrophe(self):
        query = TokenQuery("*'ll", self.Session)
        query_string = self.resource.get_query_string(
            query.query_list[0], ["word_label"])
        target_string = """
            SELECT COQ_WORD_1.Word AS coq_word_label_1,
                   ID1 AS coquery_invisible_corpus_id,
                   FileId1 AS coquery_invisible_origin_id
            FROM (SELECT End AS End1,
                         FileId AS FileId1,
                         ID AS ID1,
                         Start AS Start1,
                         WordId AS WordId1 FROM Corpus) AS COQ_CORPUS_1
            INNER JOIN Lexicon AS COQ_WORD_1
                    ON COQ_WORD_1.WordId = WordId1
            WHERE (COQ_WORD_1.Word LIKE '%''ll')"""
        self.assertEqual(simple(query_string),
                         simple(target_string))

    def test_query_string_NULL_1(self):
        # tests issue #256
        query = TokenQuery("_NULL *", self.Session)
        query_string = self.resource.get_query_string(
            query.query_list[0], ["word_label", "source_label"])
        target_string = """
            SELECT NULL AS coq_word_label_1,
                   COQ_WORD_2.Word AS coq_word_label_2,
                   COQ_SOURCE_2.Title AS coq_source_label_1,
                   ID2 AS coquery_invisible_corpus_id,
                   FileId2 AS coquery_invisible_origin_id

            FROM (SELECT End AS End2,
                         FileId AS FileId2,
                         ID AS ID2,
                         Start AS Start2,
                         WordId AS WordId2 FROM Corpus) AS COQ_CORPUS_2

            INNER JOIN Files AS COQ_SOURCE_2
                    ON COQ_SOURCE_2.FileId = FileId2

            INNER JOIN Lexicon AS COQ_WORD_2
                    ON COQ_WORD_2.WordId = WordId2"""

        self.assertEqual(simple(query_string),
                         simple(target_string))

    def test_query_string_to_file(self):
        query = TokenQuery("*", self.Session)
        query_string = self.resource.get_query_string(
            query.query_list[0], ["word_label", "source_label"], to_file=True)
        target_string = """
            SELECT COQ_WORD_1.Word AS coq_word_label_1,
                   COQ_SOURCE_1.Title AS coq_source_label_1

            FROM (SELECT End AS End1,
                         FileId AS FileId1,
                         ID AS ID1,
                         Start AS Start1,
                         WordId AS WordId1 FROM Corpus) AS COQ_CORPUS_1

            INNER JOIN Files AS COQ_SOURCE_1
                    ON COQ_SOURCE_1.FileId = FileId1

            INNER JOIN Lexicon AS COQ_WORD_1
                    ON COQ_WORD_1.WordId = WordId1"""

        self.assertEqual(simple(query_string),
                         simple(target_string))

    def test_query_string_to_file_no_column(self):
        query = TokenQuery("*", self.Session)
        query_string = self.resource.get_query_string(
            query.query_list[0], [], to_file=True)
        target_string = """
            SELECT ID1 AS coquery_invisible_corpus_id
            FROM (SELECT End AS End1,
                         FileId AS FileId1,
                         ID AS ID1,
                         Start AS Start1,
                         WordId AS WordId1 FROM Corpus) AS COQ_CORPUS_1"""

        self.assertEqual(simple(query_string),
                         simple(target_string))


def _monkeypatch_get_resource(name):
    return TestCorpusWithExternal.external, None, None


class TestSuperFlat(unittest.TestCase):
    """
    This TestCase tests issues with a corpus that doesn't have a Lexicon
    table, but in which the words (and other lexical features) are stored
    directly in the corpus table:

    Issue #271

    """
    resource = MockBuckeye
    external = ExternalCorpus

    def setUp(self):
        self.maxDiff = None
        options.cfg = argparse.Namespace()
        options.cfg.number_of_tokens = 0
        options.cfg.limit_matches = False
        options.cfg.regexp = False
        options.cfg.query_case_sensitive = False
        options.get_configuration_type = lambda: SQL_MYSQL
        options.get_resource = _monkeypatch_get_resource
        self.Session = MockOptions()
        self.Session.Resource = self.resource
        self.Session.Corpus = None

        self.link = coquery.links.Link(
                        self.resource.name, "corpus_word",
                        self.external.name, "word_label",
                        join="LEFT JOIN")
        options.cfg.current_server = "Default"
        options.cfg.table_links = {}
        options.cfg.table_links[options.cfg.current_server] = [self.link]

    def test_is_lexical_1(self):
        self.assertFalse(self.resource.is_lexical("file_path"))
        self.assertFalse(self.resource.is_lexical("file_id"))

    def test_is_lexical_2(self):
        self.assertTrue(self.resource.is_lexical("corpus_id"))
        self.assertTrue(self.resource.is_lexical("corpus_word"))
        self.assertTrue(self.resource.is_lexical("corpus_lemma"))

    def test_get_origin_rc(self):
        self.assertEqual(self.resource.get_origin_rc(), "corpus_file_id")

    def test_get_required_columns(self):
        query = TokenQuery("*", self.Session)
        l = self.resource.get_required_columns(query.query_list[0],
                                               ["corpus_word"])
        self.assertListEqual(l, ["Word1 AS coq_corpus_word_1",
                                 "ID1 AS coquery_invisible_corpus_id",
                                 "FileId1 AS coquery_invisible_origin_id"])

    def test_linked_feature_join(self):
        ext_feature = "{}.word_data".format(self.link.get_hash())
        l1, l2 = self.resource.get_feature_joins(0, [ext_feature])

        self.assertListEqual(
            l1,
            [("LEFT JOIN extcorp.Lexicon AS EXTCORP_LEXICON_1 "
              "ON EXTCORP_LEXICON_1.Word = COQ_CORPUS_1.Word1")])
        self.assertListEqual(l2, [])

    def test_linked_required_columns(self):
        query = TokenQuery("*", self.Session)
        ext_feature = "{}.word_data".format(self.link.get_hash())
        l = self.resource.get_required_columns(query.query_list[0],
                                               [ext_feature])
        self.assertListEqual(
            l,
            ["EXTCORP_LEXICON_1.ExtData AS db_extcorp_coq_word_data_1",
             "ID1 AS coquery_invisible_corpus_id",
             "FileId1 AS coquery_invisible_origin_id"])

    def test_get_token_conditions_1(self):
        token = COCAToken("a*")
        d = self.resource.get_token_conditions(0, token)
        self.assertDictEqual(d, {"corpus": ["Word1 LIKE 'a%'"]})

    def test_get_token_conditions_2(self):
        token = COCAToken("a*|b*.[n*]")
        d = self.resource.get_token_conditions(0, token)
        self.assertDictEqual(
            d,
            {"corpus": ["Word1 LIKE 'a%' OR Word1 LIKE 'b%'",
                        "POS1 LIKE 'n%'"]})

    def test_get_token_conditions_3(self):
        token = COCAToken("[a*|b*]")
        d = self.resource.get_token_conditions(0, token)
        self.assertDictEqual(
            d, {"corpus": ["Lemma1 LIKE 'a%' OR Lemma1 LIKE 'b%'"]})

    def test_where_conditions_1(self):
        query = TokenQuery("a* b*", self.Session)
        join_list = self.resource.get_corpus_joins(query.query_list[0])
        l = self.resource.get_condition_list(
            query.query_list[0], join_list, ["corpus_word"])
        self.assertListEqual(
            l, ["(Word1 LIKE 'a%')", "(Word2 LIKE 'b%')"])

    def test_get_external_join(self):
        ext_feature = "{}.word_data".format(self.link.get_hash())
        s = self.resource.get_external_join(0, ext_feature)
        self.assertEqual(
            s,
            simple("""
                   LEFT JOIN extcorp.Lexicon AS EXTCORP_LEXICON_1
                   ON EXTCORP_LEXICON_1.Word = COQ_CORPUS_1.Word1"""))

    def test_get_required_columns_NULL_1(self):
        # tests issues related to #256
        query = TokenQuery("_NULL *", self.Session)
        l = self.resource.get_required_columns(
            query.query_list[0], ["corpus_word"])
        self.assertListEqual(
            l,
            ["NULL AS coq_corpus_word_1",
             "Word2 AS coq_corpus_word_2",
             "ID2 AS coquery_invisible_corpus_id",
             "FileId2 AS coquery_invisible_origin_id"])

    def test_get_required_columns_NULL_2(self):
        # tests issues related to #256
        query = TokenQuery("_NULL *", self.Session)
        l = self.resource.get_required_columns(
            query.query_list[0], ["corpus_word", "file_path"])
        self.assertListEqual(
            l,
            ["NULL AS coq_corpus_word_1",
             "Word2 AS coq_corpus_word_2",
             "COQ_FILE_2.Path AS coq_file_path_1",
             "ID2 AS coquery_invisible_corpus_id",
             "FileId2 AS coquery_invisible_origin_id"])

    def test_leading_null(self):
        """
        Test behavior with leading _NULL query items (in response to issue
        #282).
        """
        query = TokenQuery("_NULL o*", self.Session)
        l = self.resource.get_required_columns(
            query.query_list[0], ["corpus_word", "corpus_starttime"])
        self.assertListEqual(
            l,
            ["NULL AS coq_corpus_word_1",
             "Word2 AS coq_corpus_word_2",
             "NULL AS coq_corpus_starttime_1",
             "Start2 AS coq_corpus_starttime_2",
             "ID2 AS coquery_invisible_corpus_id",
             "FileId2 AS coquery_invisible_origin_id"])


class TestCorpusWithExternal(unittest.TestCase):
    external = ExternalCorpus
    resource = CorpusResource

    def setUp(self):
        self.maxDiff = None
        options.cfg = argparse.Namespace()
        options.cfg.number_of_tokens = 0
        options.cfg.limit_matches = False
        options.cfg.regexp = False
        options.cfg.experimental = True
        options.cfg.query_case_sensitive = False
        options.get_configuration_type = lambda: SQL_MYSQL
        options.get_resource = _monkeypatch_get_resource
        self.Session = MockOptions()
        self.Session.Resource = self.resource
        self.Session.Corpus = None

        self.link = coquery.links.Link(
                        self.resource.name, "word_label",
                        self.external.name, "word_label",
                        join="LEFT JOIN")
        options.cfg.current_server = "Default"
        options.cfg.table_links = {}
        options.cfg.table_links[options.cfg.current_server] = [self.link]

    def test_is_lexical(self):
        self.assertTrue(self.resource.is_lexical("word_label"))
        col = "{}.word_data".format(self.link.get_hash())
        self.assertTrue(self.resource.is_lexical(col))

    def test_get_external_join(self):
        ext_feature = "{}.word_data".format(self.link.get_hash())
        s = self.resource.get_external_join(0, ext_feature)
        self.assertEqual(s,
                         simple("""
                             LEFT JOIN extcorp.Lexicon AS EXTCORP_LEXICON_1
                             ON EXTCORP_LEXICON_1.Word = COQ_WORD_1.Word"""))

    def test_linked_feature_join(self):
        ext_feature = "{}.word_data".format(self.link.get_hash())
        l1, l2 = self.resource.get_feature_joins(0, [ext_feature])
        self.assertListEqual(
            l1,
            [simple("INNER JOIN Lexicon AS COQ_WORD_1 "
                    "ON COQ_WORD_1.WordId = WordId1"),
             simple("LEFT JOIN extcorp.Lexicon AS EXTCORP_LEXICON_1 "
                    "ON EXTCORP_LEXICON_1.Word = COQ_WORD_1.Word")])
        self.assertListEqual(l2, [])

    def test_linked_required_columns(self):
        query = TokenQuery("*", self.Session)
        ext_feature = "{}.word_data".format(self.link.get_hash())
        l = self.resource.get_required_columns(query.query_list[0],
                                               [ext_feature])
        self.assertListEqual(
            l,
            ["EXTCORP_LEXICON_1.ExtData AS db_extcorp_coq_word_data_1",
             "ID1 AS coquery_invisible_corpus_id",
             "FileId1 AS coquery_invisible_origin_id"])

    def test_quantified_required_columns(self):
        ext_feature = "{}.word_data".format(self.link.get_hash())
        s = "happy to{0,1} [n*]"

        query = TokenQuery(s, self.Session)
        self.assertTrue(len(query.query_list) == 2)

        l = self.resource.get_corpus_joins(query.query_list[0])
        # 1     2    3
        # happy {to} [n*]

        l = self.resource.get_required_columns(
            query.query_list[0], ["word_label", ext_feature])
        self.assertListEqual(
            l,
            ["COQ_WORD_1.Word AS coq_word_label_1",
             "NULL AS coq_word_label_2",
             "COQ_WORD_3.Word AS coq_word_label_3",
             "EXTCORP_LEXICON_1.ExtData AS db_extcorp_coq_word_data_1",
             "NULL AS db_extcorp_coq_word_data_2",
             "EXTCORP_LEXICON_3.ExtData AS db_extcorp_coq_word_data_3",
             "ID1 AS coquery_invisible_corpus_id",
             "FileId1 AS coquery_invisible_origin_id"])

        l = self.resource.get_required_columns(
            query.query_list[1], ["word_label", ext_feature])
        self.assertListEqual(
            l,
            ["COQ_WORD_1.Word AS coq_word_label_1",
             "COQ_WORD_2.Word AS coq_word_label_2",
             "COQ_WORD_3.Word AS coq_word_label_3",
             "EXTCORP_LEXICON_1.ExtData AS db_extcorp_coq_word_data_1",
             "EXTCORP_LEXICON_2.ExtData AS db_extcorp_coq_word_data_2",
             "EXTCORP_LEXICON_3.ExtData AS db_extcorp_coq_word_data_3",
             "ID1 AS coquery_invisible_corpus_id",
             "FileId1 AS coquery_invisible_origin_id"])


class TestNGramCorpus(unittest.TestCase):
    resource = NGramResource

    def setUp(self):
        self.maxDiff = None
        options.cfg = argparse.Namespace()
        options.cfg.number_of_tokens = 0
        options.cfg.limit_matches = False
        options.cfg.regexp = False
        options.cfg.query_case_sensitive = False
        options.cfg.experimental = False
        options.get_configuration_type = lambda: SQL_MYSQL
        options.get_resource = _monkeypatch_get_resource
        options.cfg.no_ngram = False
        self.Session = MockOptions()
        self.Session.Resource = self.resource
        self.Session.Corpus = None

    def test_get_origin_rc(self):
        self.assertEqual(self.resource.get_origin_rc(), "corpus_source_id")

    def test_corpus_joins_one_item(self):
        S = "*"
        query = TokenQuery(S, self.Session)
        l = [simple(s) for s
             in self.resource.get_corpus_joins(query.query_list[0])]
        self.assertListEqual(l,
                             [simple("FROM (SELECT End AS End1,"
                                     "             FileId AS FileId1,"
                                     "             ID AS ID1,"
                                     "             Start AS Start1,"
                                     "             WordId AS WordId1"
                                     "      FROM   Corpus) AS COQ_CORPUS_1")])

    def test_corpus_joins_three_items(self):
        S = "* * *"
        query = TokenQuery(S, self.Session)
        l = [simple(s) for s
             in self.resource.get_corpus_joins(query.query_list[0])]
        self.assertListEqual(l, ["FROM CorpusNgram"])

    def test_corpus_joins_four_items(self):
        S = "* * * *"
        query = TokenQuery(S, self.Session)
        l = [simple(s) for s
             in self.resource.get_corpus_joins(query.query_list[0])]
        self.assertListEqual(
            l,
            ["FROM CorpusNgram",
             simple("INNER JOIN (SELECT "
                    "              End AS End4,"
                    "              FileId AS FileId4,"
                    "              ID AS ID4,"
                    "              Start AS Start4,"
                    "              WordId AS WordId4"
                    "       FROM   Corpus) AS COQ_CORPUS_4"
                    "       ON     ID4 = ID1 + 3")])

    def test_corpus_joins_four_items_ref(self):
        S = ". the end *"
        query = TokenQuery(S, self.Session)
        l = [simple(s) for s
             in self.resource.get_corpus_joins(query.query_list[0])]
        self.assertListEqual(
            l,
            ["FROM CorpusNgram",
             simple("INNER JOIN (SELECT "
                    "              End AS End4,"
                    "              FileId AS FileId4,"
                    "              ID AS ID4,"
                    "              Start AS Start4,"
                    "              WordId AS WordId4"
                    "       FROM   Corpus) AS COQ_CORPUS_4"
                    "       ON     ID4 = ID1 + 3")])

    def test_corpus_joins_ref_outside_1(self):
        S = ". . . the"
        query = TokenQuery(S, self.Session)
        l = [simple(s) for s
             in self.resource.get_corpus_joins(query.query_list[0])]
        self.assertListEqual(
            l,
            [simple("FROM (SELECT "
                    "              End AS End4,"
                    "              FileId AS FileId4,"
                    "              ID AS ID4,"
                    "              Start AS Start4,"
                    "              WordId AS WordId4"
                    "       FROM   Corpus) AS COQ_CORPUS_4"),
             simple("INNER JOIN CorpusNgram ON ID1 = ID4 - 3")])

    def test_corpus_joins_ref_outside_2(self):
        S = ". . . the ."
        query = TokenQuery(S, self.Session)
        l = [simple(s) for s
             in self.resource.get_corpus_joins(query.query_list[0])]
        self.assertListEqual(
            l,
            [simple("FROM (SELECT "
                    "              End AS End4,"
                    "              FileId AS FileId4,"
                    "              ID AS ID4,"
                    "              Start AS Start4,"
                    "              WordId AS WordId4"
                    "       FROM   Corpus) AS COQ_CORPUS_4"),
             simple("INNER JOIN CorpusNgram ON ID1 = ID4 - 3"),
             simple("INNER JOIN (SELECT "
                    "               End AS End5, "
                    "               FileId AS FileId5, "
                    "               ID AS ID5, "
                    "               Start AS Start5, "
                    "               WordId AS WordId5 "
                    "       FROM Corpus) AS COQ_CORPUS_5 "
                    "       ON ID5 = ID4 + 1")])

    def test_corpus_joins_ref_outside_3(self):
        S = ". . . the great"
        query = TokenQuery(S, self.Session)
        l = [simple(s) for s
             in self.resource.get_corpus_joins(query.query_list[0])]
        self.assertListEqual(
            l,
            [simple("FROM (SELECT "
                    "              End AS End5,"
                    "              FileId AS FileId5,"
                    "              ID AS ID5,"
                    "              Start AS Start5,"
                    "              WordId AS WordId5"
                    "       FROM   Corpus) AS COQ_CORPUS_5"),
             simple("INNER JOIN (SELECT "
                    "              End AS End4, "
                    "              FileId AS FileId4, "
                    "              ID AS ID4, "
                    "              Start AS Start4, "
                    "              WordId AS WordId4 "
                    "       FROM Corpus) AS COQ_CORPUS_4 "
                    "       ON ID4 = ID5 - 1"),
             simple("INNER JOIN CorpusNgram ON ID1 = ID5 - 4")])

    def test_get_token_offset(self):
        S = "_NULL a*"
        query = TokenQuery(S, self.Session)
        self.assertEqual(
            self.resource.get_token_offset(query.query_list[0]),
            0)

    def test_corpus_required_columns_initial_null_placeholder(self):
        S = "_NULL a*"
        query = TokenQuery(S, self.Session)
        l = self.resource.get_required_columns(query.query_list[0],
                                               ["word_label"])
        self.assertListEqual(
            l,
            ["NULL AS coq_word_label_1",
             "COQ_WORD_2.Word AS coq_word_label_2",
             "ID1 AS coquery_invisible_corpus_id",
             "FileId1 AS coquery_invisible_origin_id"])

    def test_feature_joins_initial_null_placeholder(self):
        l1, l2 = self.resource.get_feature_joins(0, ["word_label"],
                                                 first_item=2)
        self.assertListEqual(l1, [simple("""
            INNER JOIN Lexicon AS COQ_WORD_2
                    ON COQ_WORD_2.WordId = WordId1""")])

    def test_query_string_initial_null_placeholder(self):
        query = TokenQuery("_NULL a* b*", self.Session)
        query_string = self.resource.get_query_string(
            query.query_list[0], ["word_label"])
        target_string = """
            SELECT NULL AS coq_word_label_1,
                   COQ_WORD_2.Word AS coq_word_label_2,
                   COQ_WORD_3.Word AS coq_word_label_3,
                   ID1 AS coquery_invisible_corpus_id,
                   FileId1 AS coquery_invisible_origin_id
            FROM CorpusNgram
            INNER JOIN Lexicon AS COQ_WORD_2 ON COQ_WORD_2.WordId = WordId1
            INNER JOIN Lexicon AS COQ_WORD_3 ON COQ_WORD_3.WordId = WordId2
            WHERE (COQ_WORD_2.Word LIKE 'a%')
              AND (COQ_WORD_3.Word LIKE 'b%')
            """
        self.assertEqual(simple(query_string),
                         simple(target_string))


<<<<<<< HEAD
def mock_get_available_resources(configuration):
    return {CorpusResource.name:
                [SQLResource,
                 CorpusClass,
                 os.path.join(os.path.expanduser("~"),
                              "{}.py".format(CorpusResource.db_name))]}


provided_tests = [TestCorpus, TestSuperFlat, TestCorpusWithExternal,
                  TestNGramCorpus]
=======
provided_tests = (TestCorpus, TestSuperFlat, TestCorpusWithExternal,
                  TestNGramCorpus)
>>>>>>> 77ea8567

def main():
    suite = unittest.TestSuite(
        [unittest.TestLoader().loadTestsFromTestCase(x)
         for x in provided_tests])
    unittest.TextTestRunner().run(suite)

if __name__ == '__main__':
    main()<|MERGE_RESOLUTION|>--- conflicted
+++ resolved
@@ -620,7 +620,8 @@
     #def test_feature_joins_8(self):
         ## words and segments
         ## this test is still not operational
-        #l1, l2 = self.resource.get_feature_joins(0, ["word_label", "segment_label"])
+        #l1, l2 = self.resource.get_feature_joins(
+        #   0, ["word_label", "segment_label"])
         #print(l1, l2)
 
     def test_get_token_conditions_1(self):
@@ -1126,7 +1127,8 @@
             INNER JOIN Lexicon AS COQ_WORD_2
                     ON COQ_WORD_2.WordId = WordId2
 
-            WHERE NOT ((COQ_WORD_1.Word LIKE 'a%' OR COQ_WORD_1.Word LIKE 'b%'))
+            WHERE NOT ((COQ_WORD_1.Word LIKE 'a%' OR
+                        COQ_WORD_1.Word LIKE 'b%'))
                   AND
                   NOT ((COQ_WORD_2.Word LIKE 'b%'))"""
         self.assertEqual(simple(query_string),
@@ -1658,21 +1660,17 @@
                          simple(target_string))
 
 
-<<<<<<< HEAD
 def mock_get_available_resources(configuration):
-    return {CorpusResource.name:
-                [SQLResource,
-                 CorpusClass,
-                 os.path.join(os.path.expanduser("~"),
-                              "{}.py".format(CorpusResource.db_name))]}
+    path = os.path.join(os.path.expanduser("~"),
+                        "{}.py".format(CorpusResource.db_name))
+    return {CorpusResource.name: [SQLResource,
+                                  CorpusClass,
+                                  path]}
 
 
 provided_tests = [TestCorpus, TestSuperFlat, TestCorpusWithExternal,
                   TestNGramCorpus]
-=======
-provided_tests = (TestCorpus, TestSuperFlat, TestCorpusWithExternal,
-                  TestNGramCorpus)
->>>>>>> 77ea8567
+
 
 def main():
     suite = unittest.TestSuite(
