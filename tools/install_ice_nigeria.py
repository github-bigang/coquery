# -*- coding: utf-8 -*-

from __future__ import unicode_literals
from __future__ import print_function
import xml.etree
import os.path, re
import csv, cStringIO, codecs, string
from collections import defaultdict
<<<<<<< HEAD
from corpusbuilder import *
=======
from corpusbuilder import * 
>>>>>>> 9d5aeb6b

class corpus_code():
    def tag_to_qhtml(self, s):
        translate_dict = {
            "p": "p",
            "punctuation": "",
            "heading": "h1",
            "boldface": "b",
            "italics": "i",
            "underline": "u",
            "superscript": "sup",
            "subscript": "sup",
            "text": "html", 
            "deleted": "s",
            "other-language": "span style='font-style: italic;'",
            "quote": "span style='font-style: italic; color: darkgrey; '",
            "error": "s"}
        if s in translate_dict:
            return translate_dict[s]
        else:
            print("unsupported tag: ", s)
            return s

    def renderer_open_element(self, tag, attributes):
        context = super(Corpus, self).renderer_open_element(tag, attributes)
        if tag == "object":
            # add placeholder images for <object> tags
            if attributes.get("type", "") == "table":
                context.append("<br/><img src='../logo/placeholder_table.png'/><br/>")
            if attributes.get("type", "") == "graphic":
                context.append("<br/><img src='../logo/placeholder.png'/><br/>")
            if attributes.get("type", "") == "formula":
                context.append("<br/><img src='../logo/formula.png'/><br/>")

        if tag == "x-anonym-x":
            anon_type = "anonymized"
            try:
                anon_type = attributes["type"]
            except KeyError:
                pass
            context.append('<span style="color: lightgrey; background: black;">&nbsp;&nbsp;&nbsp;{}&nbsp;&nbsp;&nbsp;</span>'.format(anon_type))


        return context

    def renderer_close_element(self, tag, attributes):
        context = super(Corpus, self).renderer_close_element(tag, attributes)
        if tag == "error":
            try:
                context.append('<span style="color: darkgreen;">{}</span>'.format(attributes["corrected"]))
            except KeyError:
                pass
        #if tag == "x-anonym-x":
            #anon_type = "anonymized"
            #try:
                #anon_type = attributes["type"]
            #except AttributeError:
                #pass
            #context.append('<span style="color: lightgrey; background: black;">&nbsp;&nbsp;&nbsp;{}&nbsp;&nbsp;&nbsp;</span>'.format(anon_type))

        return context


    #def render_context(self, token_id, source_id, token_width, context_width, widget):
        #start = max(0, token_id - context_width)
        #end = token_id + token_width + context_width - 1
    
        #S = "SELECT {corpus}.{corpus_id}, {word}, {tag}, {tag_type}, {attribute}, {tag_id} FROM {corpus} INNER JOIN {word_table} ON {corpus}.{corpus_word_id} = {word_table}.{word_id} LEFT JOIN {tag_table} ON {corpus}.{corpus_id} = {tag_table}.{tag_corpus_id} WHERE {corpus}.{corpus_id} BETWEEN {start} AND {end} AND {corpus}.{source_id} = {current_source_id}".format(
            #corpus=self.resource.corpus_table,
            #corpus_id=self.resource.corpus_id,
            #corpus_word_id=self.resource.corpus_word_id,
            #source_id=self.resource.corpus_source_id,
            
            #word=self.resource.word_label,
            #word_table=self.resource.word_table,
            #word_id=self.resource.word_id,
            
            #tag_table=self.resource.tag_table,
            #tag=self.resource.tag_label,
            #tag_id=self.resource.tag_id,
            #tag_corpus_id=self.resource.tag_corpus_id,
            #tag_type=self.resource.tag_type,
            #attribute=self.resource.tag_attribute,
            
            #current_source_id=source_id,
            #start=start, end=end)
        #cur = self.resource.DB.execute_cursor(S)
        #entities = {}

        #for row in cur:
            ##row = [x.decode("utf-8", errors="replace") if isinstance(x, str) else x for x in row]
            #if row[self.resource.corpus_id] not in entities:
                #entities[row[self.resource.corpus_id]] = []
            #entities[row[self.resource.corpus_id]].append(row)

        #context = []
        ## we need to keep track of any opening and closing tag that does not
        ## have its matching tag in the selected context:
        #opened_tags = []
        #closed_tags = []
        #correct_word = ""
        #for token in sorted(entities):
            #entity_list = sorted(entities[token], key=lambda x:x[self.resource.tag_id])
            #text_output = False
            #word = entity_list[0][self.resource.word_label]
            #for row in entity_list:
                #tag = row[self.resource.tag_label]
                
                ## special treatment for tags:
                #if tag:
                    #attributes = row[self.resource.tag_attribute]
                    #tag_type = row[self.resource.tag_type]

                    #if tag_type == "empty":
                        #if tag == "object":
                            ## add placeholder images for <object> tags
                            #if "type=table" in attributes:
                                #context.append("<br/><img src='../logo/placeholder_table.png'/><br/>")
                            #if "type=graphic" in attributes:
                                #context.append("<br/><img src='../logo/placeholder.png'/><br/>")
                            #if "type=formula" in attributes:
                                #context.append("<br/><img src='../logo/formula.png'/><br/>")
                        #elif tag == "error":
                            #if attributes.startswith("corrected="):
                                #correct_word = attributes[len("corrected="):]
                                #context.append('<span style="color: darkgreen;">{}</span>'.format(correct_word))
                            #correct_word  = ""
                        #elif tag == "break":
                            #context.append("<br/>")
                        #elif tag == "x-anonym-x":
                            #context.append('<span style="color: lightgrey; background: black;">&nbsp;&nbsp;&nbsp;{}&nbsp;&nbsp;&nbsp;</span>'.format(attributes[len("type="):]))
                        #else:
                            #print(tag)
                
                    #elif tag_type == "open":
                        #if tag == "error":
                            #if attributes.startswith("corrected="):
                                #correct_word = attributes[len("corrected="):]
                            #attributes = 'style="color: darkgrey;"'
                        ##elif tag == "other-language":
                            ##context.append('<span style="font-style: italic;">')
                        #tag = self.tag_to_qhtml(tag)
                        #if attributes:
                            #context.append("<{} {}>".format(tag, attributes))
                        #else:
                            #context.append("<{}>".format(tag))
                        #opened_tags.append(row[self.resource.tag_label])

                    #elif tag_type == "close":
                        ## if there is still a dangling correction from an 
                        ## open <error> tag, add the correct word now:
                        #if correct_word:
                            #context.append('<span style="color: darkgreen;">{}</span>'.format(correct_word))
                            #correct_word = ""
                        ## add the current token before processing any other
                        ## closing tag:
                        #if not text_output:
                            #text_output = True
                            #if token == token_id:
                                #context.append('<span style="font-weight: bold; background-color: lightyellow; border-style: outset;" >')
                            #context.append(word)
                        
<<<<<<< HEAD
                        if attributes:
                            context.append("</{} {}>".format(self.tag_to_qhtml(tag), attributes))
                        else:
                            context.append("</{}>".format(self.tag_to_qhtml(tag)))
                        # if the current tag closes an earlier opening tag,
                        # remove that tag from the list of open environments:
                        try:
                            if opened_tags[-1] == row[self.resource.tag_label]:
                                opened_tags.pop(len(opened_tags)-1)
                        except IndexError:
                            closed_tags.append(tag)
                            pass
                        if tag == "other-language":
                            context.append('</span>')
            if not text_output:
                if token == token_id:
                    context.append('<span style="font-weight: bold; background-color: lightyellow; border-style: outset;" >')
                context.append(word)
            if token == token_id + token_width - 1:
                context.append('</span>')
        for x in opened_tags[::-1]:
            context.append("</{}>".format(self.tag_to_qhtml(x)))
        for x in closed_tags:
            context.insert(0, ("<{}>".format(self.tag_to_qhtml(x))))

        widget.ui.context_area.setText(collapse_words(context))
=======
                        #if attributes:
                            #context.append("</{} {}>".format(self.tag_to_qhtml(tag), attributes))
                        #else:
                            #context.append("</{}>".format(self.tag_to_qhtml(tag)))
                        ## if the current tag closes an earlier opening tag,
                        ## remove that tag from the list of open environments:
                        #try:
                            #if opened_tags[-1] == row[self.resource.tag_label]:
                                #opened_tags.pop(len(opened_tags)-1)
                        #except IndexError:
                            #closed_tags.append(tag)
                            #pass
                        #if tag == "other-language":
                            #context.append('</span>')
            #if not text_output:
                #if token == token_id:
                    #context.append('<span style="font-weight: bold; background-color: lightyellow; border-style: outset;" >')
                #context.append(word)
            #if token == token_id + token_width - 1:
                #context.append('</span>')
        #for x in opened_tags[::-1]:
            #context.append("</{}>".format(self.tag_to_qhtml(x)))
        #for x in closed_tags:
            #context.insert(0, ("<{}>".format(self.tag_to_qhtml(x))))

        #widget.ui.context_area.setText(collapse_words(context))
>>>>>>> 9d5aeb6b

class ICENigeriaBuilder(BaseCorpusBuilder):
    def __init__(self):
        """ Initialize the corpus builder. The initialization includes a 
        definition of the database schema. """
        
        # all corpus builders have to call the inherited __init__ function:
        super(ICENigeriaBuilder, self).__init__()

        # specify which features are provided by this corpus and lexicon:
        self.lexicon_features = ["LEX_WORDID", "LEX_LEMMA", "LEX_ORTH", "LEX_POS"]
        self.corpus_features = ["CORP_CONTEXT", "CORP_FILENAME", "CORP_STATISTICS", "CORP_SOURCE"]

        self.check_arguments()
        
        # add table descriptions for the tables used in this database.
        #
        # Every table has a primary key that uniquely identifies each entry
        # in the table. This primary key is used to link an entry from one
        # table to an entry from another table. The name of the primary key
        # stored in a string is given as the second argument to the function
        # add_table_description().
        #
        # A table description is a dictionary with at least a 'CREATE' key
        # which takes a list of strings as its value. Each of these strings
        # represents a MySQL instruction that is used to create the table.
        # Typically, this instruction is a column specification, but you can
        # also add other table options for this table. Note that the primary
        # key cannot be set manually.
        # 
        # Additionaly, the table description can have an 'INDEX' key which
        # takes a list of tuples as its value. Each tuple has three 
        # elements. The first element is a list of strings containing the
        # column names that are to be indexed. The second element is an
        # integer value specifying the index length for columns of Text
        # types. The third element specifies the index type (e.g. 'HASH' or
        # 'BTREE'). Note that not all MySQL storage engines support all 
        # index types.
        
        # Add the main corpus table. Each row in this table represents a 
        # token in the corpus. It has the following columns:
        # 
        # TokenId
        # An int value containing the unique identifier of the token
        #
        # WordId
        # An int value containing the unique identifier of the lexicon
        # entry associated with this token.
        #
        # FileId
        # An int value containing the unique identifier of the data file 
        # that contains this token.
        
        self.corpus_table = "corpus"
        self.corpus_id = "TokenId"
        self.corpus_word_id = "WordId"
        self.corpus_file_id = "FileId"
        self.corpus_source_id = "SourceId"
        
        self.add_table_description(self.corpus_table, self.corpus_id,
            {"CREATE": [
                "`{}` MEDIUMINT(6) UNSIGNED NOT NULL".format(self.corpus_id),
                "`{}` SMALLINT(5) UNSIGNED NOT NULL".format(self.corpus_word_id),
                #"`{}` SMALLINT(5) UNSIGNED NOT NULL".format(self.corpus_sentence_id),                
                "`{}` SMALLINT(3) UNSIGNED NOT NULL".format(self.corpus_file_id),
                "`{}` SMALLINT(3) UNSIGNED NOT NULL".format(self.corpus_source_id)],
            "INDEX": [
                ([self.corpus_word_id], 0, "HASH"),
                #([self.corpus_sentence_id], 0, "HASH"),
                ([self.corpus_file_id], 0, "HASH"),
                ([self.corpus_source_id], 0, "HASH")]})

        # Add the main lexicon table. Each row in this table represents a
        # word-form that occurs in the corpus. It has the following columns:
        #
        # WordId
        # An int value containing the unique identifier of this word-form.
        #
        # LemmaId
        # An int value containing the unique identifier of the lemma that
        # is associated with this word-form.
        # 
        # Text
        # A text value containing the orthographic representation of this
        # word-form.
        #
        # Additionally, if NLTK is used to tag part-of-speech:
        #
        # Pos
        # A text value containing the part-of-speech label of this 
        # word-form.
        
        self.word_table = "word"
        self.word_id = "WordId"
        self.word_lemma = "Lemma"
        self.word_label = "Text"
        self.word_pos = "Pos"
        
        create_columns = ["`{}` SMALLINT(5) UNSIGNED NOT NULL".format(self.word_id),
                "`{}` VARCHAR(32) NOT NULL".format(self.word_label),
                "`{}` VARCHAR(32) NOT NULL".format(self.word_lemma),
                "`{}` VARCHAR(12) NOT NULL".format(self.word_pos)]
        index_columns = [([self.word_lemma], 0, "HASH"),
                ([self.word_pos], 0, "BTREE"),
                ([self.word_label], 0, "BTREE")]

        self.add_table_description(self.word_table, self.word_id,
            {"CREATE": create_columns,
            "INDEX": index_columns})
            
        self.add_new_table_description(self.word_table,
            [Primary(self.word_id, "SMALLINT(5) UNSIGNED NOT NULL"),
             Column(self.word_label, "VARCHAR(32) NOT NULL"),
             Column(self.word_lemma, "VARCHAR(32) NOT NULL"),
             Column(self.word_pos, "VARCHAR(12) NOT NULL")])
             
            
                                       

        self.add_new_table_description(self.word_table,
            [Primary(self.word_id, "SMALLINT(5) UNSIGNED NOT NULL"),
             Column(self.word_label, "VARCHAR(32) NOT NULL"),
             Column(self.word_lemma, "VARCHAR(32) NOT NULL"),
             Column(self.word_pos, "VARCHAR(12) NOT NULL")])

        # Add the file table. Each row in this table represents a data file
        # that has been incorporated into the corpus. Each token from the
        # corpus table is linked to exactly one file from this table, and
        # more than one token may be linked to each file in this table.
        # The table contains the following columns:
        #
        # FileId
        # An int value containing the unique identifier of this file.
        # 
        # Path
        # A text value containing the path that points to this data file.
        
        self.file_table = "file"
        self.file_id = "FileId"
        self.file_name = "Filename"
        self.file_path = "Path"
        
        self.add_table_description(self.file_table, self.file_id,
            {"CREATE": [
                "`{}` MEDIUMINT(7) UNSIGNED NOT NULL".format(self.file_id),
                "`{}` TINYTEXT NOT NULL".format(self.file_name),
                "`{}` TINYTEXT NOT NULL".format(self.file_path)]})

        self.add_new_table_description(self.file_table,
            [Primary(self.file_id, "MEDIUMINT(7) UNSIGNED NOT NULL"),
             Column(self.file_name, "TINYTEXT NOT NULL"),
             Column(self.file_path, "TINYTEXT NOT NULL")])
        
        self.add_new_table_description(self.file_table,
            [Primary(self.file_id, "MEDIUMINT(7) UNSIGNED NOT NULL"),
             Column(self.file_name, "TINYTEXT NOT NULL"),
             Column(self.file_path, "TINYTEXT NOT NULL")])
        
        #self.sentence_table = "sentence"
        #self.sentence_id = "SentenceId"
        
        #self.add_table_description(self.sentence_table, self.sentence_id,
            #{"CREATE" : [
                #"`{}` MEDIUMINT(5) UNSIGNED NOT NULL".format(self.sentence_id)]})
        
        self.source_table = "source"
        self.source_id = "SourceId"
        self.source_mode = "Mode"
        self.source_age = "Age"
        self.source_gender = "Gender"
        self.source_ethnicity = "Ethnicity"
        self.source_date = "Date"
        self.source_register = "Register"
        self.source_place = "Place"
        
        self.add_table_description(self.source_table, self.source_id,
            {"CREATE": [
                "`{}` SMALLINT(3) UNSIGNED NOT NULL".format(self.source_id),
                "`{}` TINYTEXT NOT NULL".format(self.source_mode),
                "`{}` VARCHAR(15) NOT NULL".format(self.source_date),
                "`{}` VARCHAR(30) NOT NULL".format(self.source_register),
                "`{}` VARCHAR(30) NOT NULL".format(self.source_place),
                "`{}` VARCHAR(5) NOT NULL".format(self.source_age),
                "`{}` VARCHAR(1) NOT NULL".format(self.source_gender),
                "`{}` VARCHAR(15) NOT NULL".format(self.source_ethnicity)],
            "INDEX": [
                ([self.source_mode], 0, "BTREE"),
                ([self.source_register], 0, "BTREE"),
                ([self.source_date], 0, "BTREE"),
                ([self.source_place], 0, "BTREE"),
                ([self.source_gender], 0, "BTREE"),
                ([self.source_ethnicity], 0, "BTREE"),
                ([self.source_ethnicity], 0, "BTREE")]})

        self.add_new_table_description(self.source_table,
            [Primary(self.source_id, "SMALLINT(3) UNSIGNED NOT NULL"),
<<<<<<< HEAD
             Column(self.source_mode, "TINYTEXT NOT NULL"),
             Column(self.source_date, "VARCHAR(15) NOT NULL"),
             Column(self.source_register, "VARCHAR(30) NOT NULL"),
             Column(self.source_place, "VARCHAR(30) NOT NULL"),
             Column(self.source_age, "VARCHAR(5) NOT NULL"),
             Column(self.source_gender, "VARCHAR(1) NOT NULL"),
             Column(self.source_ethnicity, "VARCHAR(15) NOT NULL")])

        self.add_new_table_description(self.corpus_table,
            [Primary(self.corpus_id, "MEDIUMINT(6) UNSIGNED NOT NULL"),
             Link(self.corpus_word_id, self.word_table),
             Link(self.corpus_file_id, self.file_table),
             Link(self.corpus_source_id, self.source_table)])

=======
            Column(self.source_mode, "TINYTEXT NOT NULL"),
            Column(self.source_date, "VARCHAR(15) NOT NULL"), 
            Column(self.source_register, "VARCHAR(30) NOT NULL"), 
            Column(self.source_place, "VARCHAR(30) NOT NULL"), 
            Column(self.source_age, "VARCHAR(5) NOT NULL"),  
            Column(self.source_gender, "VARCHAR(1) NOT NULL"),  
            Column(self.source_ethnicity, "VARCHAR(15) NOT NULL")])

        self.add_new_table_description(self.corpus_table,
            [Primary(self.corpus_id, "MEDIUMINT(6) UNSIGNED NOT NULL"),
             Link(self.corpus_file_id, self.file_table),
             Link(self.corpus_word_id, self.word_table),
             Link(self.corpus_source_id, self.source_table)])
        
>>>>>>> 9d5aeb6b
                
        self._corpus_id = 0
        self._corpus_code = corpus_code
        

    def xml_preprocess_tag(self, element):
        self.tag_next_token(element.tag, element.attrib)
        #if element.text or list(element):
            #self.tag_next_token(element.tag, element.attrib)
        #else:
            #self.add_empty_tag(element.tag, element.attrib)
            #if element.tag == "x-anonym-x":
                ## ICE-NG contains anonymized labels for names, placenames,
                ## and other nouns. Insert a special label in that case:
                #self._word_id = self.table_get(self.word_table, 
                        #{self.word_label: "ANONYMIZED", 
                        #self.word_lemma: "ANONYMIZED", 
                        #self.word_pos: "np"}, case=True)

    def xml_postprocess_tag(self, element):
        # mon-empty tag
        #if element.text or list(element):
            self.tag_last_token(element.tag, element.attrib)
<<<<<<< HEAD
        else:
            if element.tag == "x-anonym-x":
                # ICE-NG contains anonymized labels for names, placenames,
                # and other nouns. Insert a special label in that case:
                self._word_id = self.table_get(self.word_table, 
                        {self.word_label: "ANONYMIZED", 
                        self.word_lemma: "ANONYMIZED", 
                        self.word_pos: "np"}, case=True)

    def process_text(self, text):
        for row in text.splitlines():
            try:
                word_text, word_pos, lemma_text = [x.strip() for x in row.split("\t")]
            except ValueError:
                pass
            else:
                new_sentence = False
                
                if word_pos == "CD":
                    lemma_text = word_text
                if word_pos in string.punctuation:
                    word_pos = "PUNCT"
                if word_pos == "SENT":
                    new_sentence = True
                    word_pos = "PUNCT"
                    
                self._word_id = self.table_get(self.word_table, 
                    {self.word_label: word_text, 
                    self.word_lemma: lemma_text, 
                    self.word_pos: word_pos}, case=True)
                    
                self._corpus_id = self.table_add(self.corpus_table,
                    {self.corpus_word_id: self._word_id,
                    self.corpus_file_id: self._file_id,
                    self.corpus_source_id: self._source_id})

                #if new_sentence:
                    #self._sentence_id = self.table_get(self.sentence_table,
                        #{self.sentence_source_id: self._source_id})
        

    def xml_process_content(self, element):
        """ In ICE-NG, the XML elements contain rows of words. This method 
        processes these rows, and creates token entries in the corpus table. 
        It also creates new entries in the word table if necessary."""
        if element.text:
            self.process_text(element.text)
=======

    def xml_process_content(self, text):
        """ In ICE-NG, the XML elements contain rows of words. This method 
        processes these rows, and creates token entries in the corpus table. 
        It also creates new entries in the word table if necessary."""
        if text:
            for row in text.splitlines():
                try:
                    word_text, word_pos, lemma_text = [x.strip() for x in row.split("\t")]
                except ValueError:
                    pass
                else:
                    new_sentence = False
                    
                    if word_pos == "CD":
                        lemma_text = word_text
                    if word_pos in string.punctuation:
                        word_pos = "PUNCT"
                    if word_pos == "SENT":
                        new_sentence = True
                        word_pos = "PUNCT"
                        
                    self._word_id = self.table_get(self.word_table, 
                        {self.word_label: word_text, 
                        self.word_lemma: lemma_text, 
                        self.word_pos: word_pos}, case=True)
                        
                    self.add_token_to_corpus(
                        {self.corpus_word_id: self._word_id,
                        self.corpus_file_id: self._file_id,
                        self.corpus_source_id: self._source_id})

                    #if new_sentence:
                        #self._sentence_id = self.table_get(self.sentence_table,
                            #{self.sentence_source_id: self._source_id})
>>>>>>> 9d5aeb6b

    def xml_process_tail(self, element):
        if element.tail:
            self.process_text(element.tail)
        
    def xml_get_meta_information(self, root):
        meta_info_keys = ["date", "place"]
        meta_info = {}        
        meta_xml = root.find("meta")
        for x in meta_info_keys:
            try:
                meta_info[x] = meta_xml.find(x).text.strip().split("\t")[0]
            except AttributeError:
                meta_info[x] = "?"
                
        # get speaker/author information, enclosed in <author> tags:
        meta_xml = meta_xml.find("author")
        meta_info_keys = ["gender", "age", "ethnic-group"]
        for x in meta_info_keys:
            try:
                meta_info[x] = meta_xml.find(x).text.strip().split("\t")[0]
            except AttributeError:
                meta_info[x] = "?"
                
        meta_info["register"] = os.path.basename(os.path.dirname(self._current_file))
        meta_info["mode"] = os.path.basename(os.path.normpath(os.path.join(os.path.dirname(self._current_file), "..")))

        # all meta data gathered, store it:
        self._source_id = self.table_get(self.source_table,
            {self.source_age: meta_info["age"],
             self.source_gender: meta_info["gender"],
             self.source_ethnicity: meta_info["ethnic-group"],
             self.source_date: meta_info["date"],
             self.source_mode: meta_info["mode"],
             self.source_register: meta_info["register"],
             self.source_place: meta_info["place"]})
                
        
    def process_xml_file(self, current_file):
        """ Reads an XML file."""

        # There are a few errors in the XML files that are fixed in this 
        # method.
        #
        # First, if the lemma of the word is unknown, the non-conforming XML
        # tag '<unknown>' is used in the files. The fix is that in such a
        # case, the value of the first column (i.e. the orhtographic word) 
        # is copied to the last column (i.e. the lemma).
        #
        # Second, HTML entities (e.g. &quot;) are malformed. They are placed
        # in two lines, the first starting with the ampersand plus the name,
        # teh second line containing the closing semicolon.
        #
        # Third, sometimes the opening XML tag is fed into the POS tagger,
        # with disastrous results, e.g. from Pr_54.xml.pos, line 235:
        #
        #    <error  NN  <unknown>
        #    corrected=  NN  <unknown>
        #    "   ''  "
        #    &quot   NN  <unknown>
        #    ;   :   ;
        #    ."> JJ  <unknown>
        #    &quot   NN  <unknown>
        #    ;   :   ;
        #    </error>
        #
        # This is fixed by a hack: a line that contains more '<' than '>'
        # is considered malformed. The first column of every following line
        # is concatenated to the content of the first column of the 
        # malformed line, up to the point where a line is encountered that
        # contains more '>' than '<'. After that line, the file is processed
        # normally. This hack transforms the malformed lines above into
        # a well-formed XML segment that corresponds to the content of 
        # Pr_54.xml:
        #
        #     <error corrected="&quot;.">
        #     &quot;   PUNCT   &quot;
        #     </error>

        
        self._current_file = current_file

        file_buffer = cStringIO.StringIO()
        with codecs.open(current_file, "rt", encoding = self.arguments.encoding) as input_file:
            skip = False
            fix_split_token = ""
            for i, line in enumerate(input_file):
                line = line.strip()
                if line.count("\t") == 2:
                    word, pos, lemma = line.split("\t")
                else:
                    word = line
                    pos = ""
                    lemma = ""
                
                # Some lines with only a semicolon in the word column are
                # left-overs from malformed HTML entities. Skip them if 
                # necessary:
                if word.strip() == ";" and skip:
                    skip = False
                else:                    
                    # HTML entities don't seem to be correctly encoded in 
                    # the POS files. Fix that:
                    if word.startswith("&") and not word.endswith(";"):
                        word = "{};".format(word)
                        pos = "PUNCT"
                        line = "{}\t{}\t{}".format(word, pos, lemma)
                        
                        # the next line will be skipped if it contains the
                        # trailing semicolon:
                        skip = True
                        
                    if not fix_split_token:
                        # if there are more opening brackets than closing
                        # brackets in a line, we may be dealing with a split
                        # XML token:
                        if line.count("<") != line.count(">") and line.find("\t") > -1:
                            fix_split_token = word + " "
                            
                        # '<unknown>' is not a valid XML tag:
                        if lemma == "<unknown>":
                            line = "{}\t{}\t{}".format(word, pos, word)
                    else:
                        # Fix split tokens by looking for a line with more
                        # closing brackets than opening brackets:
                        if line.count(">") > line.count("<"):
                            if fix_split_token.endswith('"'):
                                if (fix_split_token.count('"') % 2):
                                    line = "".join([fix_split_token, word])
                                else:
                                    line = " ".join([fix_split_token, word])
                            else:
                                line = "".join([fix_split_token, word])
                            fix_split_token = ""
                        else:
                            if word.startswith("'") > 0:
                                if fix_split_token.count("'") % 2:
                                    fix_split_token = "".join([fix_split_token, word])
                                else:
                                    fix_split_token = " ".join([fix_split_token, word])
                            elif word.startswith('"') > 0:
                                if fix_split_token.count('"') % 2:
                                    fix_split_token = "".join([fix_split_token, word])
                                else:
                                    fix_split_token = " ".join([fix_split_token, word])
                            else:
                                if fix_split_token.endswith('"'):
                                    
                                    if (fix_split_token.count('"') % 2):
                                        fix_split_token = "".join([fix_split_token, word])
                                    else:
                                        fix_split_token = " ".join([fix_split_token, word])
                                else:
                                    fix_split_token = "".join([fix_split_token, word])
                    if fix_split_token:
                        pass
                    else:
                        # The file buffer uses byte-strings, not unicode 
                        # strings. Therefore, encode the string first:
                        file_buffer.write(line.encode("utf-8"))
                        file_buffer.write("\n")
                        last = line

        S = file_buffer.getvalue()
        
        e = self.xml_parse_file(cStringIO.StringIO(S))
        self.xml_get_meta_information(e)
        self.xml_process_element(self.xml_get_body(e))
        
    def xml_get_body(self, root):
        return root.find("text")
        
    def process_file(self, current_file):
        # Process every file except for bl_18a.xml.pos. This file only 
        # contains unimportant meta information:
        if current_file.lower().find("bl_18a.xml.pos") == -1:
            self.process_xml_file(current_file)

    def get_file_identifier(self, path):
        _, base = os.path.split(path)
        while "." in base:
            base, _= os.path.splitext(base)
        return base.lower()

    def get_description(self):
        return "This script makes ICE Nigeria available to Coquery by reading the corpus data files from {}/POS-Tagged into the MySQL database '{}' so that the database can be queried by Coquery.The required data file 'ICE-Nigeria-written-pos-tagged.zip' can be downloaded from http://sourceforge.net/projects/ice-nigeria/files/.".format(self.arguments.path, self.arguments.db_name)

    def get_citation(self):
        return "(no citation)"
    
def main():
    ICENigeriaBuilder().build()
    
if __name__ == "__main__":
    main()<|MERGE_RESOLUTION|>--- conflicted
+++ resolved
@@ -6,11 +6,7 @@
 import os.path, re
 import csv, cStringIO, codecs, string
 from collections import defaultdict
-<<<<<<< HEAD
 from corpusbuilder import *
-=======
-from corpusbuilder import * 
->>>>>>> 9d5aeb6b
 
 class corpus_code():
     def tag_to_qhtml(self, s):
@@ -173,34 +169,6 @@
                                 #context.append('<span style="font-weight: bold; background-color: lightyellow; border-style: outset;" >')
                             #context.append(word)
                         
-<<<<<<< HEAD
-                        if attributes:
-                            context.append("</{} {}>".format(self.tag_to_qhtml(tag), attributes))
-                        else:
-                            context.append("</{}>".format(self.tag_to_qhtml(tag)))
-                        # if the current tag closes an earlier opening tag,
-                        # remove that tag from the list of open environments:
-                        try:
-                            if opened_tags[-1] == row[self.resource.tag_label]:
-                                opened_tags.pop(len(opened_tags)-1)
-                        except IndexError:
-                            closed_tags.append(tag)
-                            pass
-                        if tag == "other-language":
-                            context.append('</span>')
-            if not text_output:
-                if token == token_id:
-                    context.append('<span style="font-weight: bold; background-color: lightyellow; border-style: outset;" >')
-                context.append(word)
-            if token == token_id + token_width - 1:
-                context.append('</span>')
-        for x in opened_tags[::-1]:
-            context.append("</{}>".format(self.tag_to_qhtml(x)))
-        for x in closed_tags:
-            context.insert(0, ("<{}>".format(self.tag_to_qhtml(x))))
-
-        widget.ui.context_area.setText(collapse_words(context))
-=======
                         #if attributes:
                             #context.append("</{} {}>".format(self.tag_to_qhtml(tag), attributes))
                         #else:
@@ -227,7 +195,6 @@
             #context.insert(0, ("<{}>".format(self.tag_to_qhtml(x))))
 
         #widget.ui.context_area.setText(collapse_words(context))
->>>>>>> 9d5aeb6b
 
 class ICENigeriaBuilder(BaseCorpusBuilder):
     def __init__(self):
@@ -424,22 +391,6 @@
 
         self.add_new_table_description(self.source_table,
             [Primary(self.source_id, "SMALLINT(3) UNSIGNED NOT NULL"),
-<<<<<<< HEAD
-             Column(self.source_mode, "TINYTEXT NOT NULL"),
-             Column(self.source_date, "VARCHAR(15) NOT NULL"),
-             Column(self.source_register, "VARCHAR(30) NOT NULL"),
-             Column(self.source_place, "VARCHAR(30) NOT NULL"),
-             Column(self.source_age, "VARCHAR(5) NOT NULL"),
-             Column(self.source_gender, "VARCHAR(1) NOT NULL"),
-             Column(self.source_ethnicity, "VARCHAR(15) NOT NULL")])
-
-        self.add_new_table_description(self.corpus_table,
-            [Primary(self.corpus_id, "MEDIUMINT(6) UNSIGNED NOT NULL"),
-             Link(self.corpus_word_id, self.word_table),
-             Link(self.corpus_file_id, self.file_table),
-             Link(self.corpus_source_id, self.source_table)])
-
-=======
             Column(self.source_mode, "TINYTEXT NOT NULL"),
             Column(self.source_date, "VARCHAR(15) NOT NULL"), 
             Column(self.source_register, "VARCHAR(30) NOT NULL"), 
@@ -453,8 +404,6 @@
              Link(self.corpus_file_id, self.file_table),
              Link(self.corpus_word_id, self.word_table),
              Link(self.corpus_source_id, self.source_table)])
-        
->>>>>>> 9d5aeb6b
                 
         self._corpus_id = 0
         self._corpus_code = corpus_code
@@ -478,15 +427,6 @@
         # mon-empty tag
         #if element.text or list(element):
             self.tag_last_token(element.tag, element.attrib)
-<<<<<<< HEAD
-        else:
-            if element.tag == "x-anonym-x":
-                # ICE-NG contains anonymized labels for names, placenames,
-                # and other nouns. Insert a special label in that case:
-                self._word_id = self.table_get(self.word_table, 
-                        {self.word_label: "ANONYMIZED", 
-                        self.word_lemma: "ANONYMIZED", 
-                        self.word_pos: "np"}, case=True)
 
     def process_text(self, text):
         for row in text.splitlines():
@@ -510,7 +450,7 @@
                     self.word_lemma: lemma_text, 
                     self.word_pos: word_pos}, case=True)
                     
-                self._corpus_id = self.table_add(self.corpus_table,
+                self.add_token_to_corpus(
                     {self.corpus_word_id: self._word_id,
                     self.corpus_file_id: self._file_id,
                     self.corpus_source_id: self._source_id})
@@ -518,7 +458,6 @@
                 #if new_sentence:
                     #self._sentence_id = self.table_get(self.sentence_table,
                         #{self.sentence_source_id: self._source_id})
-        
 
     def xml_process_content(self, element):
         """ In ICE-NG, the XML elements contain rows of words. This method 
@@ -526,43 +465,6 @@
         It also creates new entries in the word table if necessary."""
         if element.text:
             self.process_text(element.text)
-=======
-
-    def xml_process_content(self, text):
-        """ In ICE-NG, the XML elements contain rows of words. This method 
-        processes these rows, and creates token entries in the corpus table. 
-        It also creates new entries in the word table if necessary."""
-        if text:
-            for row in text.splitlines():
-                try:
-                    word_text, word_pos, lemma_text = [x.strip() for x in row.split("\t")]
-                except ValueError:
-                    pass
-                else:
-                    new_sentence = False
-                    
-                    if word_pos == "CD":
-                        lemma_text = word_text
-                    if word_pos in string.punctuation:
-                        word_pos = "PUNCT"
-                    if word_pos == "SENT":
-                        new_sentence = True
-                        word_pos = "PUNCT"
-                        
-                    self._word_id = self.table_get(self.word_table, 
-                        {self.word_label: word_text, 
-                        self.word_lemma: lemma_text, 
-                        self.word_pos: word_pos}, case=True)
-                        
-                    self.add_token_to_corpus(
-                        {self.corpus_word_id: self._word_id,
-                        self.corpus_file_id: self._file_id,
-                        self.corpus_source_id: self._source_id})
-
-                    #if new_sentence:
-                        #self._sentence_id = self.table_get(self.sentence_table,
-                            #{self.sentence_source_id: self._source_id})
->>>>>>> 9d5aeb6b
 
     def xml_process_tail(self, element):
         if element.tail:
