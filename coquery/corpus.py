--- conflicted
+++ resolved
@@ -1215,15 +1215,10 @@
             self.resource.corpus_table,
             self.resource.corpus_id,
             token_id)
-<<<<<<< HEAD
-        
+
         db = self.resource.get_db()
         d = db.execute_cursor(S).fetchone()
 
-=======
-        db = self.resource.get_db()
-        d = db.execute_cursor(S).fetchone()
->>>>>>> 875d0e95
         # as each of the columns could potentially link to origin information,
         # we go through all of them:
         for column in d.keys():
