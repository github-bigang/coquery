--- conflicted
+++ resolved
@@ -2353,8 +2353,7 @@
 
         start = max(0, token_id - context_width)
         end = token_id + token_width + context_width - 1
-<<<<<<< HEAD
-
+            
         origin_id = ""
         try:
             origin_id = self.resource.corpus_source_id
@@ -2363,36 +2362,18 @@
                 origin_id = self.resource.corpus_file_id
             except AttributeError:
                 origin_id = self.resource.corpus_sentence_id
-        
-        format_string = "SELECT {corpus}.{corpus_id}, {word}, {tag}, {tag_table}.{tag_type}, {attribute}, {tag_id} FROM {corpus} INNER JOIN {word_table} ON {corpus}.{corpus_word_id} = {word_table}.{word_id} LEFT JOIN {tag_table} ON {corpus}.{corpus_id} = {tag_table}.{tag_corpus_id} WHERE {corpus}.{corpus_id} BETWEEN {start} AND {end}"
+
+        if "tag_table" in dir(self.resource):
+            format_string = "SELECT {corpus}.{corpus_id}, {word}, {tag}, {tag_table}.{tag_type}, {attribute}, {tag_id} FROM {corpus} INNER JOIN {word_table} ON {corpus}.{corpus_word_id} = {word_table}.{word_id} LEFT JOIN {tag_table} ON {corpus}.{corpus_id} = {tag_table}.{tag_corpus_id} WHERE {corpus}.{corpus_id} BETWEEN {start} AND {end}"
+        else:
+            format_string = "SELECT {corpus}.{corpus_id}, {word} FROM {corpus} INNER JOIN {word_table} ON {corpus}.{corpus_word_id} = {word_table}.{word_id} WHERE {corpus}.{corpus_id} BETWEEN {start} AND {end}"
+            
         if origin_id:
             format_string += " AND {corpus}.{source_id} = {current_source_id}"
-        
-        S = format_string.format(
-            corpus=self.resource.corpus_table,
-            corpus_id=self.resource.corpus_id,
-            corpus_word_id=self.resource.corpus_word_id,
-            source_id=origin_id,
-            
-            word=self.resource.word_label,
-            word_table=self.resource.word_table,
-            word_id=self.resource.word_id,
-            
-            tag_table=self.resource.tag_table,
-            tag=self.resource.tag_label,
-            tag_id=self.resource.tag_id,
-            tag_corpus_id=self.resource.tag_corpus_id,
-            tag_type=self.resource.tag_type,
-            attribute=self.resource.tag_attribute,
-            
-            current_source_id=source_id,
-            start=start, end=end)
-            
-=======
     
         if "tag_table" in dir(self.resource):
         
-            S = "SELECT {corpus}.{corpus_id}, {word}, {tag}, {tag_table}.{tag_type}, {attribute}, {tag_id} FROM {corpus} INNER JOIN {word_table} ON {corpus}.{corpus_word_id} = {word_table}.{word_id} LEFT JOIN {tag_table} ON {corpus}.{corpus_id} = {tag_table}.{tag_corpus_id} WHERE {corpus}.{corpus_id} BETWEEN {start} AND {end} AND {corpus}.{source_id} = {current_source_id}".format(
+            S = format_string.format(
                 corpus=self.resource.corpus_table,
                 corpus_id=self.resource.corpus_id,
                 corpus_word_id=self.resource.corpus_word_id,
@@ -2412,7 +2393,7 @@
                 current_source_id=source_id,
                 start=start, end=end)
         else:
-            S = "SELECT {corpus}.{corpus_id}, {word} FROM {corpus} INNER JOIN {word_table} ON {corpus}.{corpus_word_id} = {word_table}.{word_id} WHERE {corpus}.{corpus_id} BETWEEN {start} AND {end} AND {corpus}.{source_id} = {current_source_id}".format(
+            S = format_string.format(
                 corpus=self.resource.corpus_table,
                 corpus_id=self.resource.corpus_id,
                 corpus_word_id=self.resource.corpus_word_id,
@@ -2425,7 +2406,6 @@
                 current_source_id=source_id,
                 start=start, end=end)
 
->>>>>>> 26d301e4
         cur = self.resource.DB.execute_cursor(S)
         entities = {}
 
@@ -2440,48 +2420,32 @@
         opened_elements = []
         closed_elements = []
         correct_word = ""
-<<<<<<< HEAD
         
         for context_token_id in sorted(entities):
             opening_elements = []
             closing_elements = []
             word = ""
-            
-            # create lists of opening and closing elements, and get the 
-            # current word:
-            for x in sorted(entities[context_token_id],
-                        key=lambda x:x[self.resource.tag_id]):
-                tag_type = x[self.resource.tag_type]
-                if not tag_type:
-                    word = x[self.resource.word_label]
-                else:
-                    if tag_type in ("open", "empty"):
-                        opening_elements.append(x)
-                    if tag_type in ("close", "empty"):
-                        closing_elements.append(x)
-                    
+   
+            if "tag_id" in dir(self.resource):
+                # create lists of opening and closing elements, and get the 
+                # current word:
+                for x in sorted(entities[context_token_id],
+                            key=lambda x:x[self.resource.tag_id]):
+                    tag_type = x[self.resource.tag_type]
+                    if not tag_type:
+                        word = x[self.resource.word_label]
+                    else:
+                        if tag_type in ("open", "empty"):
+                            opening_elements.append(x)
+                        if tag_type in ("close", "empty"):
+                            closing_elements.append(x)
+            else:
+                word = entities[context_tokenid][self.resource.word_label]
             # process all opening elements:
             for element in opening_elements:
                 tag = element[self.resource.tag_label]
                 attr = element[self.resource.tag_attribute]
                 if attr:
-=======
-        for token in sorted(entities):
-            if "tag_id" in dir(self.resource):
-                entity_list = sorted(entities[token], key=lambda x:x[self.resource.tag_id])
-            else:
-                entity_list = sorted(entities[token])
-            text_output = False
-            word = entity_list[0][self.resource.word_label]
-            for row in entity_list:
-                try:
-                    tag = row[self.resource.tag_label]
-                except AttributeError:
-                    tag = ""
-                
-                # special treatment for tags:
-                if tag:
->>>>>>> 26d301e4
                     try:
                         attributes = dict([x.split("=") for x in attr.split(",")])
                     except ValueError:
