# -*- coding: utf-8 -*-

""" 
The module :mod:`corpusbuilder.py` provides the framework for corpus module
installers.

Different corpora may use different file formats and different file
layouts to provide the content of the corpus to the users. In order to
make this content available to Coquery, the content of the corpus files
must be processed, and stored in a database. Once this has been done,
a corpus module, containing information on the database layout, will be
written to a place where Coquery can find it. After that, the corpus 
can be queried by Coquery.

Thus, in order to use a new corpus with Coquery, a subclass of 
:class:`BaseCorpusBuilder` needs to be defined that is tailored to the
structure of that corpus. Usually, such a subclass will at least 
reimplement :func:`BaseCorpusBuilder.__init__`,. The reimplementation 
contains the specifications for the data tables such as the name and data 
type of the columns. It also specifies links between different data tables.
Please note that the reimplemented :func:`__init__`` should start with a 
call to the inherited initialization method, like so::

    super(YourCorpusBuilderClass, self).__init__(gui)

In addition to that, most subclasses will also reimplement either
:func:`BaseCorpusBuilder.process_file` or one of the related methods (e.g. 
:func:`BaseCorpusBuilder.process_text_file`. The reimplemented method is 
aware of the data format that is used in the corpus data files, and is 
therefore able to process the information stored in the data files. It is 
responsible for storing the information correctly in the pertaining data 
tables defined in :func:`BaseCorpusBuilder.__init__`.

Examples
--------    
For examples of reimplementations of ``BaseCorpusBuilder``, see the 
corpus installers distributed in the Coquery default installation. For 
instance, :mod:`coq_generic.py` is a generic installer that process any 
collection of text files in a directiory into a query-able corpus, and
:mod:`coq_bnc.py` contains an installer that reads and processes the XML 
version of the British National corpus.
"""

from __future__ import unicode_literals
from __future__ import print_function
import codecs

import logging
import collections
import os, os.path
import string
import imp
import importlib

import dbconnection
import argparse
import re
import time
import sys
import textwrap
import fnmatch
import inspect
import xml.etree.ElementTree as ET
import difflib

try:
    from pyqt_compat import QtCore, QtGui
    import options
    import corpusBuilderUi
    import error_box
    use_gui = True
except ImportError:
    print("Import error; GUI will not be available.")
    use_gui = False
    pass

try:
    import nltk
except ImportError:
    print("NLTK module not available.")
    try:
        QtGui.QMessageBox.warning("No NLTK module – Coquery", "The NLTK module could not be loaded. Automatic part-of-speech tagging will not be available.", QtGui.QMessageBox.Ok)
    except NameError:        
        pass
    nltk_available = False
else:
    nltk_available = True

try:
    import progressbar
    show_progress = True
except ImportError:
    show_progress = False


insert_cache = collections.defaultdict(list)

class NLTKTokenizerError(Exception):
    def __init__(self, e, logger):
        logger.error("The NLTK tokenizer failed. This may be caused by a missing NLTK component. Please consult the 'Installing NLTK Data' guide on http://www.nltk.org/data.html for instructions on how to add the necessary components. Alternatively, you may want to use --no-nltk argument to disable the use of NLTK.")
        logger.error(e)
        if use_gui:
            error_box.ErrorBox.show(sys.exc_info(), self)
        
class NLTKTaggerError(Exception):
    def __init__(self, e, logger):
        logger.error("The NLTK tagger failed. This may be caused by a missing NLTK component. Please consult the 'Installing NLTK Data' guide on http://www.nltk.org/data.html for instructions on how to add the necessary components. Alternatively, you may want to use --no-nltk argument to disable the use of NLTK.")
        logger.error(e)
        if use_gui:
            error_box.ErrorBox.show(sys.exc_info(), self)

class MethodNotImplementedError(Exception):
    msg = "Function not impemented."

# module_code contains the Python skeleton code that will be used to write
# the Python corpus module."""
module_code = """# -*- coding: utf-8 -*-
#
# FILENAME: {name}.py -- a corpus module for the Coquery corpus query tool
# 
# This module was automatically created by corpusbuilder.py.
#

from __future__ import unicode_literals
from corpus import *

class Resource(SQLResource):
    name = '{name}'
    db_name = '{db_name}'
{variables}
{resource_code}
    
class Lexicon(SQLLexicon):
    provides = {lexicon_provides}
    
{lexicon_code}
class Corpus(SQLCorpus):
    provides = {corpus_provides}
    
{corpus_code}
"""

# Corpus builders should include code that determines word counts for 
# subcorpora. More specifically, they should produce a table with all
# combinations of corpus features and the associated number of words.
# For example, COCA should have a table with Genre, Year and Frequency,
# with 5 x 23 rows (5 Genres, 23 Years). 

in_memory = False

class Column(object):
    """ Define an object that stores the description of a column in one 
    MySQL table."""
    primary = False
    key = False
    
    def __init__(self, name, data_type, index=True):
        """ Initialize the column. 'name' is the column name, 'data_type' is
        the MySQL data type for this column. If 'index' is True (the 
        default), an index will be created for this column."""
        self._name = name
        self._data_type = data_type
        self._index = index
        
    def __repr__(self):
        return "Column({}, {}, {})".format(self._name, self._data_type, self._index)
        
    @property
    def name(self):
        return self._name
    
    @name.setter
    def name(self, new_name):
        self._name = new_name
    
    @property
    def data_type(self):
        return self._data_type
    
    def base_type(self):
        return self._data_type.split()[0].partition("(")[0]
    
    @data_type.setter
    def data_type(self, new_type):
        self._data_type = new_type
        
class Primary(Column):
    """ Define a Column class that acts as the primary key in a table."""
    primary = True

    def __init__(self, name, data_type):
        super(Primary, self).__init__(name, data_type, False)

    def __repr__(self):
        return "Primary(name='{}', data_type='{}', {})".format(self._name, self._data_type, self._index)
        
class Link(Column):
    """ Define a Column class that links a table to another table. In MySQL
    terms, this acts like a foreign key."""
    key = True
    def __init__(self, name, table_name):
        super(Link, self).__init__(name, "", True)
        self._link = table_name

    def __repr__(self):
        return "Link(name='{}', '{}', data_type='{}')".format(self._name, self._link, self._data_type)
        
class Table(object):
    """ Define a class that is used to store table definitions."""
    def __init__(self, name):
        self._name = name
        self.columns = list()
        self.primary = None
        self._current_id = 0
        self._add_cache = collections.OrderedDict()
        self._commited = {}
        self._col_names = None
        
    def commit(self, db_connector):
        if self._add_cache:
            sql_string = "INSERT INTO {} ({}) VALUES ({})".format(
                self._name, ", ".join([self.primary.name] + self._col_names), ", ".join(["%s"] * (len(self._col_names) + 1)))
            data = []
            for row in self._add_cache:
                row_id, row_data = self._add_cache[row]
                if row_data:
                    data.append([row_id] + list(row_data.values()))
            #data = [[row_id] + row.values() for row_id, row in self._add_cache if row]
            if data: 
                db_connector.executemany(sql_string, data)
                for row in self._add_cache:
                    row_id, row_data = self._add_cache[row]
                    self._add_cache[row] = (row_id, None)        
    
    def add_data(self, row):
        """ Add a valid primary key to the data in the 'row' dictionary, 
        and store the data in add cache of the table. """ 
        if not self._col_names:
            self._col_names = row.keys()
        self._current_id += 1
        
        self._add_cache[tuple([row[x] for x in sorted(row)])] = (self._current_id, row)
        return self._current_id
        
    def get_or_insert(self, row):
        """ Either return the id of the cached row, or insert the row as a
        new entry and return the new id."""
        
        try:
            return self._add_cache[tuple([row[x] for x in sorted(row)])][0]
        except KeyError:
            return self.add_data(row)
        
    def get_data_id(self, row):
        try:
            return self._add_cache[tuple([row[x] for x in sorted(row)])][0]
        except KeyError:
            return None
        
    def add_column(self, column):
        self.columns.append(column)
        if column.primary:
            self.primary = column
            
    def get_create_string(self):
        str_list = []
        for column in self.columns:
            if column.primary:
                if in_memory:
                    str_list.insert(0, "`{}` {}".format(
                        column.name,
                        column.data_type))
                else:
                    str_list.insert(0, "`{}` {} AUTO_INCREMENT".format(
                        column.name,
                        column.data_type))
                    str_list.append("PRIMARY KEY (`{}`)".format(column.name))
            else:
                str_list.append("`{}` {}".format(
                    column.name,
                    column.data_type))
        return ", ".join(str_list)
    

    
class BaseCorpusBuilder(object):
    """ 
    This class is the base class used to build and install a corpus for 
    Coquery. For corpora currently not supported by Coquery, new builders 
    can be developed by subclassing this class.
    """
    logger = None
    module_code = None
    name = None
    table_description = None
    lexicon_features = None
    corpus_features = None
    arguments = None
    name = None
    additional_arguments = None
    parser = None
    Con = None
    additional_stages = []
    start_time = None
    file_filter = None
    
    def __init__(self, gui=False):
        self.module_code = module_code
        self.table_description = {}
        self.lexicon_features = []
        self.corpus_features = []
        self._time_features = []
        self._tables = {}
        self._id_count = {}
        self._primary_keys = {}
        
        self._new_tables = {}
        
        self._corpus_buffer = []
        self._corpus_id = 0
        self._widget = gui
        
        if not gui:        
            # set up argument parser:
            self.parser = argparse.ArgumentParser()
            self.parser.add_argument("name", help="name of the corpus", type=str)
            self.parser.add_argument("path", help="location of the text files", type=str)
            self.parser.add_argument("--db_user", help="name of the MySQL user (default: coquery)", type=str, default="coquery", dest="db_user")
            self.parser.add_argument("--db_password", help="password of the MySQL user (default: coquery)", type=str, default="coquery", dest="db_password")
            self.parser.add_argument("--db_host", help="name of the MySQL server (default: localhost)", type=str, default="localhost", dest="db_host")
            self.parser.add_argument("--db_port", help="port of the MySQL server (default: 3306)", type=int, default=3306, dest="db_port")
            self.parser.add_argument("--db_name", help="name of the MySQL database to be used (default: same as 'name')", type=str)
            self.parser.add_argument("-o", help="optimize field structure (can be slow)", action="store_true")
            self.parser.add_argument("-v", help="produce verbose output", action="store_true", dest="verbose")
            self.parser.add_argument("-i", help="create indices (can be slow)", action="store_true")
            if nltk_available:
                self.parser.add_argument("--no-nltk", help="Do not use NLTK library for automatic part-of-speech tagging", action="store_false", dest="use_nltk")
            self.parser.add_argument("-l", help="load source files", action="store_true")
            self.parser.add_argument("-c", help="create database tables", action="store_true")
            self.parser.add_argument("-w", help="write corpus module", action="store_true")
            self.parser.add_argument("--corpus_path", help="target location of the corpus library (default: $COQUERY_HOME/corpora)", type=str)
            self.parser.add_argument("--self_join", help="create a self-joined table (can be very big)", action="store_true")
            self.parser.add_argument("--encoding", help="select a character encoding for the input files (e.g. latin1, default: utf8)", type=str, default="utf8")
            self.parser.add_argument("--in_memory", help="try to improve writing speed by retaining tables in working memory. May require a lot of memory for big corpora.", action="store_true")
            self.additional_arguments()

    def add_tag_table(self):
        """ 
        Create the table description for a tag table.
        
        Corpora should usually have a tag table that is used to store
        text information. This method is called during :func:`build` and
        adds a tag table if none is present yet.
        """
        
        if "tag_table" in dir(self):
            return
        
        self.tag_table = "tags"
        self.tag_id = "TagId"
        self.tag_label = "Tag"
        self.tag_type = "Type"
        self.tag_corpus_id = self.corpus_id
        self.tag_attribute = "Attribute"
        
        self.add_table_description(self.tag_table, self.tag_id,
            {"CREATE": [
                "`{}` MEDIUMINT(6) UNSIGNED NOT NULL".format(self.tag_id),
                "`{}` ENUM('open', 'close', 'empty')".format(self.tag_type),
                "`{}` TINYTEXT NOT NULL".format(self.tag_label),
                "`{}` MEDIUMINT(6) UNSIGNED NOT NULL".format(self.tag_corpus_id),
                "`{}` TINYTEXT NOT NULL".format(self.tag_attribute)],
            "INDEX": [
                ([self.tag_corpus_id], 0, "HASH"),
                ([self.tag_label], 0, "BTREE"),
                ([self.tag_type], 0, "BTREE")]})
            
        self.create_table_description(self.tag_table,
            [Primary(self.tag_id, "MEDIUMINT(6) UNSIGNED NOT NULL"),
             Column(self.tag_type, "ENUM('open', 'close', 'empty')"),
             Column(self.tag_label, "TINYTEXT NOT NULL"),
             Link(self.tag_corpus_id, self.corpus_table),
             Column(self.tag_attribute, "TINYTEXT NOT NULL", index=False)])

    def check_arguments(self):
        global in_memory
        """ Check the command line arguments. Add defaults if necessary."""
        if not self._widget:
            self.arguments, unknown = self.parser.parse_known_args()
            if not nltk_available:
                self.arguments.use_nltk = False
            if not self.arguments.db_name:
                self.arguments.db_name = self.arguments.name
            if not self.arguments.corpus_path:
                self.arguments.corpus_path = os.path.normpath(os.path.join(sys.path[0], "../corpora"))
            self.name = self.arguments.name
            
            in_memory = self.arguments.in_memory
            
    def additional_arguments(self):
        """ Use this function if your corpus installer requires additional
        arguments."""
        pass
    
    def commit_data(self):
        if in_memory:
            for table in self._new_tables:
                self._new_tables[table].commit(self.Con)
        elif self._corpus_buffer:
            sql_string = "INSERT INTO {} ({}) VALUES ({})".format(
                self.corpus_table, ", ".join(self._corpus_keys), ", ".join(["%s"] * (len(self._corpus_keys))))
            data = [list(row.values()) for row in self._corpus_buffer]
            if data: 
                try:
                    self.Con.executemany(sql_string, data)
                except TypeError as e:
                    print(sql_string, data[0])
                    raise(e)
            self._corpus_buffer = []        
            
        self.Con.commit()

    def create_table_description(self, table_name, column_list):
        """
        Create the description of a MySQL table. The MySQL table described
        in this way will be created during :func:`build` by calling 
        :func:`build_create_table`.
        
        Parameters
        ----------
        table_name : string
            The name of the MySQL table
        column_list : list
            A list of :class:`Column` instances
        """        
        new_table = Table(table_name)
        for x in column_list:
            if isinstance(x, Link):
                x.data_type = self._new_tables[x._link].primary.data_type
            new_table.add_column(x)
        self._new_tables[table_name] = new_table
                
    def add_table_description(self, table_name, primary_key, table_description):
        """ Add a primary key to the table description and the internal
        tables."""
        for i, x in enumerate(table_description["CREATE"]):
            if "`{}`".format(primary_key) in x:
                table_description["CREATE"][i] = "{} AUTO_INCREMENT".format(
                    table_description["CREATE"][i])
        table_description["CREATE"].append("PRIMARY KEY (`{}`)".format(primary_key))
        self.table_description[table_name] = table_description
        
        self._tables[table_name] = {}
        self._primary_keys[table_name] = primary_key
        self._id_count[table_name] = 0
        
    def table_add(self, table_name, values):
        """ 
        Add an entry containing the values to the table. 
        
        This method adds a row with the values to the specified table. A new
        unique id is also provided, and the class counter is updated. 
        """
        return self.Con.insert(table_name, values)
    
    def table_find(self, table_name, values):
        """ 
        Return the first row that matches the values, or None
        otherwise.
        """
        
        if in_memory:
            keys_values = set(values.keys())
            table = self._new_tables[table_name]
            keys_table = sorted(table._col_names)
            lookup_list = {}
            
            for key in values:
                try:
                    lookup_list[key] = keys_table.index(key)
                except IndexError:
                    pass

            if lookup_list:
                for key in table._add_cache:
                    for lookup in lookup_list:
                        if values[lookup] != key[lookup_list[lookup]]:
                            break
                        else:
                            row_id, _ = table._add_cache[key]
                            return 
            return None
        else:
            try:
                return self.Con.find(table_name, values, [self._primary_keys[table_name]])[0]
            except IndexError:
                return None
    
    def table_get(self, table_name, values, case=False):
        """ 
        Returns the id of the first entry matching the values from the table.
        
        If there is no entry matching the values in the table, a new entry is
        added to the table based on the values. The values have to be given 
        in the same order as the column specifications in the table
        description.
        """

        # use new internal tables:
        
        if in_memory:
            row_id = self._new_tables[table_name].get_data_id(values)
            if row_id:
                return row_id
            else:
                return self._new_tables[table_name].add_data(values)

        key = tuple(values.values())
        if key in self._tables[table_name]:
            return self._tables[table_name][key]
        else:
            last = self.Con.insert(table_name, values)
            self._tables[table_name][key] = last
            return last
        

    def setup_logger(self):
        """ 
        Initialize the logger.
        """
        class TextwrapFormatter(logging.Formatter):
            def __init__(self, fmt):
                super(TextwrapFormatter, self).__init__(fmt=fmt)
                self.wrap = textwrap.TextWrapper(width=79, subsequent_indent="        ").fill
                
            def format(self, entry):
                return "\n%s\n" % self.wrap(super(TextwrapFormatter, self).format(entry))
        
        self.logger = logging.getLogger(self.name)
        self.logger.setLevel (logging.INFO)
        log_file_name = "%s.log" % self.name
        file_handler = logging.FileHandler(log_file_name)
        file_handler.setFormatter(logging.Formatter("%(asctime)s %(levelname)-8s %(message)s"))
        self.logger.addHandler(file_handler)
        stream_handler = logging.StreamHandler()
        stream_handler.setFormatter(TextwrapFormatter("%(levelname)s %(message)s"))
        stream_handler.setLevel(logging.WARNING)
        self.logger.addHandler(stream_handler)

    def build_create_tables(self):
        """ 
        Create the MySQL tables used by the corpus, based on the column
        information given in the table description (see
        :func:``create_table_description``).
        """
        
        self.Con.start_transaction()
        self.add_tag_table()
        if self._widget:
            self._widget.ui.progress_bar.setFormat("Creating tables... (%v of %m)")
            self._widget.ui.progress_bar.setMaximum(len(self.table_description))
            self._widget.ui.progress_bar.setValue(0)
        elif show_progress:
            progress = progressbar.ProgressBar(widgets=["Creating tables ", progressbar.SimpleProgress(), " ", progressbar.Percentage(), " ", progressbar.Bar(), " ", progressbar.ETA()], maxval=len(self.table_description))
            progress.start()
        for i, current_table in enumerate(self.table_description):
            if not self.Con.has_table(current_table):
                if self._new_tables:
                    self.Con.create_table(current_table, self._new_tables[current_table].get_create_string())
                else:
                    self.Con.create_table(current_table, ", ".join(self.table_description[current_table]["CREATE"]), override=True)
            if self._widget:
                self._widget.ui.progress_bar.setValue(i)
            elif show_progress:
                progress.update(i + 1)
        self.Con.commit()

        if show_progress and not self._widget:
            progress.finish()

    def get_file_list(self, path):
        """ 
        Returns a list of file names from the given path that match
        the file filter from self.file_filter.
        """
        L = []
        for source_path, folders, files in os.walk(path):
            for current_file in files:
                full_name = os.path.join(source_path, current_file)
                if not self.file_filter or fnmatch.fnmatch(current_file, self.file_filter):
                    L.append(full_name)
        return L

    def get_corpus_code(self):
        """ return a text string containing the Python source code from
        the class attribute self._corpus_code. This function is needed
        to add corpus-specifc to the Python corpus module."""
        try:
            lines = [x for x in inspect.getsourcelines(self._corpus_code)[0] if not x.strip().startswith("class")]
        except AttributeError:
            lines = []
        return "".join(lines)

    def add_time_feature(self, x):
        self._time_features.append(x)
    
    def get_lexicon_code(self):
        """ return a text string containing the Python source code from
        the class attribute self._lexicon_code. This function is needed
        to add lexicon-specific code the Python corpus module."""
        try:
            lines = [x for x in inspect.getsourcelines(self._lexicon_code)[0] if not x.strip().startswith("class")]
        except AttributeError:
            lines = []
        return "".join(lines)
    
    def get_resource_code(self):
        """ return a text string containing the Python source code from
        the class attribute self._resource_code. This function is needed
        to add resource-specific code the Python corpus module."""
        try:
            lines = [x for x in inspect.getsourcelines(self._resource_code)[0] if not x.strip().startswith("class")]
        except AttributeError:
            lines = []
        lines.insert(0, "    time_features = {}".format(
            "[{}]".format(", ".join(['"{}"'.format(x) for x in self._time_features]))))
        return "".join(lines)
    
    def get_method_code(self, method):
        pass

    def store_filename(self, file_name):
        self._file_name = file_name
        self._file_id = self.table_get(self.file_table, 
            {self.file_path: file_name,
             self.file_name: 
                 os.path.splitext(os.path.basename(file_name))[0]
                 })

    def get_lemma(self, word):
        """ Return a lemma for the word. By default, this is simply the
        word in lower case, but this method can be overloaded with methods
        that use e.g. lemma dictionaries. 
        The method is used by the default file processing methods. If your
        corpus implements a specific file processing method, get_lemma() may
        be obsolete. """
        return word.lower()
    
    def get_lemma_id(self, word):
        """ Return a lemma identifier for the word. If there is a separate 
        lemma table, the identifier is an index to that table. Otherwise, 
        the identifier is the lemma label."""
        
        if "lemma_table" in self.table_description:
            return self.table_get(self.lemma_table, 
                {self.lemma_label: self.get_lemma(word)})
        else:
            return self.get_lemma(word)
    
    def get_pos(self, word):
        """ Return the part-of-speech for the word. By default, an empty
        string is returned, but this method may be overloaded with methods
        that use for example a pos-tagged dictionary.
        The method is used by the default file processing methods. If your
        corpus implements a specific file processing method, get_lemma() may
        be obsolete. """
        return ""
    
    def get_pos_id(self, word):
        """ Return a part-of-speech identifier for the word. If there is a 
        separate part-of-speech table, the identifier is an index to that 
        table. Otherwise, the identifier is the part-of-speech label."""
        
        if "pos_table" in self.table_description:
            return self.table_get(self.pos_table, 
                {self.pos_label: self.get_pos(word)})
        else:
            return self.get_pos(word)        

    def get_transcript(self, word):
        """ Return the phonemic transcript for the word. By default, an 
        empty string is returned, but this method may be overloaded with 
        methods that use for example a pronunciation dictionary.
        The method is used by the default file processing methods. If your
        corpus implements a specific file processing method, get_lemma() may
        be obsolete. """
        return ""
    
    def get_transcript_id(self, word):
        """ Return a transcription identifier for the word. If there is a 
        separate transcription table, the identifier is an index to that 
        table. Otherwise, the identifier is the transcript label."""
        
        if "transcript_table" in self.table_description:
            return self.table_get(self.transcript_table, 
                {self.transcript_label: self.get_transcript(word)})
        else:
            return self.get_transcript(word)        

    def process_xlabel_file(self, file_name):
        """ 
        Process an xlabel file.
        
        This method reads the content of the file, and interprets it as an
        ESPS/waves+ xlabel file. Xlabel filess are used in some spoken 
        corpora to represent phonetic annotations. A description of the file format can be found here: 
        
        http://staffhome.ecm.uwa.edu.au/~00014742/research/speech/local/entropic/ESPSDoc/waves/manual/xlabel.pdf

        Basically, an xlabel file consists of a header and a file body, 
        separated by a row containing only the hash mark '#'. This method 
        ignores the data from the header. Rows in the file body consist of
        three columns ``time color word``, separated by whitespace. Rows with less than three columns are ignored.
        
        Parameters
        ----------
        file_name : string
            The path name of the file that is to be processed
        """
        file_body = False
        # read file using the specified encoding (default is 'utf-8), and 
        # retry using 'ISO-8859-1'/'latin-1' in case of an error:
        try:
            with codecs.open(file_name, "r", encoding=self.arguments.encoding) as input_file:
                input_data = input_file.read()
        except UnicodeDecodeError:
            with codecs.open(file_name, "r", encoding="ISO-8859-1") as input_file:
                input_data = input_file.read()
                
        input_data = input_data.splitlines()
        for row in input_data:
            # only process the lines after the hash mark:
            if row.strip() == "#":
                file_body = True
            elif file_body:
                try:
                    time, color, word = row.split()
                # in xlabel files, rows can sometimes contain only the time 
                # tag, but no other labels. In this case, the row is ignored:
                except ValueError:
                    continue
                
                # create a dictionary containing the word label, plus
                # additional labels if provided by the lexicon:
                word_dict = {}
                word_dict[self.word_label] = word
                if "LEX_LEMMA" in self.lexicon_features:
                    word_dict[self.word_lemma_id] = self.get_lemma_id(word)
                if "LEX_POS" in self.lexicon_features:
                    word_dict[self.word_pos] = self.get_pos_id(word)
                if "LEX_PHON" in self.lexicon_features:
                    word_dict[self.word_transcript_id] = self.get_transcript_id(word)

                # get a word id for the current word:
                word_id = self.table_get(self.word_table, word_dict)
                
                # add the word as a new token to the corpus:
                self.table_add(self.corpus_table, 
                    {self.corpus_word_id: word_id, 
                        self.corpus_file_id: self._file_id,
                        self.corpus_time: time})
                
    def process_text_file(self, file_name):
        """ 
        Process a text file.
        
        This method reads the content of the file, and interprets it as an
        plain text file. It first attempt to tokenize the text, and to 
        assign a POS tag to each token (using NLTK if possible). Then, if
        the token does not exist in the word table, add a new word with its 
        POS tag to the word table. Then, try to lemmatize any new word. 
        Finally, add the token with its word identifier to the corpus table,
        and proceed with the next word.
        
        Parameters
        ----------
        file_name : string
            The path name of the file that is to be processed
        """
        
        # Read raw text from file:
        try:
            with codecs.open(file_name, "r", encoding=self.arguments.encoding) as input_file:
                raw_text = input_file.read()
        except UnicodeDecodeError:
            with codecs.open(file_name, "r", encoding="ISO-8859-1") as input_file:
                raw_text = input_file.read()
            
        tokens = []
        pos_map = []

        if self.arguments.use_nltk:
            self.lemmatize = lambda x,y: nltk.stem.wordnet.WordNetLemmatizer().lemmatize(x, pos=y)
            self.pos_translate = lambda x:{'NN':nltk.corpus.wordnet.NOUN, 
                 'JJ':nltk.corpus.wordnet.ADJ,
                 'VB':nltk.corpus.wordnet.VERB,
                 'RB':nltk.corpus.wordnet.ADV} [x.upper()[:2]]

            sentence_list = nltk.sent_tokenize(raw_text)
            for sentence in sentence_list:
                tokens = nltk.word_tokenize(sentence)
                pos_map = nltk.pos_tag(tokens)
                if not sentence:
                    print("empty")
                for current_token, current_pos in pos_map:
                    if current_token in string.punctuation:
                        current_pos = "PUNCT"

                    self.add_token(current_token.strip(), current_pos)
            return
        else:
        # The default lemmatizer is pretty dumb and simply turns the 
        # word-form to lower case so that at least 'Dogs' and 'dogs' are 
        # assigned the same lemma -- which is a different lemma from the
        # one assigned to 'dog' and 'Dog'.
        #
        # If NLTK is used, the lemmatizer will use the data from WordNet,
        # which will result in much better results.
            self.lemmatize = lambda x: x.lower()
            self.pos_translate = lambda x: x
            # create a list of all tokens, either using NLTK or using a 
            # dumb tokenizer that simply splits by spaces.        
            
            tokens = raw_text.split(" ")
            tokens = [x.strip() for x in tokens if x.strip()]
            if not pos_map:
                pos_map = zip(tokens, [""] * len(tokens))
                if "LEX_POS" in self.lexicon_features:
                    self.lexicon_features.remove("LEX_POS")
            
            for current_token, current_pos in pos_map:
                # any punctuation at the beginning of the token is added to the
                # corpus as a punctuation token, and is also stripped from the
                # token:
                while current_token and current_token[0] in string.punctuation:
                    self.add_token(current_token[0], "PUNCT")
                    current_token = current_token[1:]
                if current_token:
                    # add the token to the corpus:
                    self.add_token(current_token, current_pos)
    
    def add_token_to_corpus(self, values):
        if len(values) != len(self.table_description[self.corpus_table]["CREATE"]) - 2:
            print(self.table_description[self.corpus_table]["CREATE"])
            print(len(values), values)
            raise IndexError

        self._corpus_id += 1
        values[self.corpus_id] = self._corpus_id
        self._corpus_keys = values.keys()
        self._corpus_buffer.append(values)
    
    def add_token(self, token_string, token_pos):
        # get lemma string:
        if token_string in string.punctuation:
            token_pos = "PUNCT"
            lemma = token_string
        else:
            try:
                # use the current lemmatizer to assign the token to a lemma: 
                lemma = self.lemmatize(token_string, self.pos_translate(token_pos)).lower()
            except Exception as e:
                lemma = token_string.lower()

        # get word id, and create new word if necessary:
        word_dict = {self.word_lemma: lemma, 
                    self.word_label: token_string}
        if token_pos and "word_pos" in dir(self):
            word_dict[self.word_pos] = token_pos 
        word_id = self.table_get(self.word_table, word_dict, case=True)

        # store new token in corpus table:
        self.add_token_to_corpus(
            {self.corpus_word_id: word_id,
             self.corpus_file_id: self._file_id})

    ### METHODS FOR XML FILES

    def xml_parse_file(self, file_object):
        """ Return the root of the XML parsed tree from the file object. 
        If there is a parsing error, print the surrounding environment and 
        raise an exception."""
        try:
            e = ET.parse(file_object).getroot()
        except ET.ParseError as e:
            # in case of a parsing error, print the environment that caused
            # the failure:
            m = re.search(r"line (\d*), column (\d*)", str(e))
            if m:
                line = int(m.group(1))
                column = int(m.group(2))
                start_line = max(0, line - 5)
                end_line = line + 5
            else:
                start_line = 0
                end_line = 999999
            S = S.splitlines()
            self.logger.error(e)
            for i, x in enumerate(S):                
                if i > start_line:
                    print("{:<3}: {}".format(i, x.decode("utf8")))
                if i == line - 1:
                    print("      " + " " * (column - 1) + "^")
                if i > end_line:
                    break
            raise e
        return e

    def xml_get_body(self, root):
        """ Return the XML body from the root."""
        raise MethodNotImplementedError

    def xml_get_meta_information(self, root):
        """ Retrieve and store all meta information from the root."""
        raise MethodNotImplementedError
        
    def xml_process_element(self, element):
        """ Process the XML element. Processing involves several stages:
        
        1. Call xml_preprocess_tag(element) for tag actions when entering 
        2. Call xml_process_content(element.text) to process the content
        3. Call xml_process_element() for every nested element
        4. Call xml_process_tail(element.tail) to process the tail
        5. Call xml_postprocess_tag(element) for tag actions when leaving

        """
        self.xml_preprocess_tag(element)
        if element.text:
            self.xml_process_content(element.text)
        if list(element):
            for child in element:
                self.xml_process_element(child)
        if element.tail:
            self.xml_process_tail(element.tail)
        self.xml_postprocess_tag(element)
    
    def xml_preprocess_tag(self, element):
        """ Take any action that is triggered by the tag when entering the 
        element."""
        pass
    
    def xml_process_content(self, element):
        pass
    
    def xml_process_tail(self, element):
        pass
    
    def xml_postprocess_tag(self, element):
        """ Take any action that is triggered by the tag when leaving the 
        element."""
        pass

    def tag_next_token(self, tag, attributes):
        """ Add an entry to the tag table that marks the next corpus_id.
        
        The tag is marked as an opening tag and contains the name ``tag`` 
        and a string representation of the dictionary ``attributes``. 
        
        The closing counterpart can be added by calling 
        :func:`tag_last_token`.
        
        Parameters
        ----------
        tag : string
            The name of the tag
        attributes : dict
            A dictionary containing the attributes of the opening tag.
            
        """
        self.table_add(self.tag_table,
            {self.tag_label: "{}".format(tag),
                self.tag_corpus_id: self._corpus_id + 1,
                self.tag_type: "open",
                self.tag_attribute: ", ".join(
                    ["{}={}".format(x, attributes[x]) for x in attributes])})

    def tag_last_token(self, tag, attributes):
        """ 
        Add an entry to the tag table that marks the last corpus_id.
        
        The tag is marked as a closing tag and contains the name `tag` and a 
        string representation of the dictionary `attributes`.
        
        The opening counterpart can be added by calling
        :func:`tag_next_token`.

        
        Parameters
        ----------
        tag : string
            The name of the tag
        attributes : dict
            A dictionary containing the attributes of the closing tag.
        """
        
        self.table_add(self.tag_table,
            {self.tag_label: "{}".format(tag),
                self.tag_corpus_id: self._corpus_id,
                self.tag_type: "close",
                self.tag_attribute: ", ".join(
                    ["{}={}".format(x, attributes[x]) for x in attributes])})

    def add_empty_tag(self, tag, attributes):
        """ 
        Add an empty tag after the current corpus element.
        
        This method is usually called from within :func:`process_file` or a
        related method. It will add an entry to the tag table so that 
        an empty tag is inserted into the corpus after the current corpus
        element. This empty tag has the name ``tag`` and the attributes 
        given in ``attributes``.
        
        Parameters
        ----------
        tag : string
            The name of the tag
        attributes : dict
            A dictionary containing the attributes of the empty tag.
            
        Examples
        --------
        Let's assume that the corpus file contains an empty XML tag that 
        serves as a placeholder for graphics that are contained in the 
        original texts. In the ICE-NG files, such a placeholder is indicated
        by ``<object type="graphic">``. In order to store this information
        in the tag table, the corpus installer may have the line 
        ``self.add_empty_tag("object", {"type": "graphic"})`` in the 
        reimplementation of :func:`process_file` so that the method is 
        called the placeholder tag is encountered in the source files.
        """
        self.table_add(self.tag_table,
            {self.tag_label: "{}".format(tag),
                self.tag_corpus_id: self._corpus_id + 1,
                self.tag_type: "empty",
                self.tag_attribute: ", ".join(
                    ["{}={}".format(x, attributes[x]) for x in attributes])})

    ### END XML

    def process_file(self, file_name):
        """
        Pass the file name to a processing method.
        
        This method passes the file name to a method that reads the content 
        from the file, parses the information relevant for the corpus, and
        stores the information to the database. The default implementation
        always calls :func:``process_text_file`` and assumes that the file 
        is a plain text file. 
        
        Subclasses of BaseCorpusBuilder should override this method so that
        the appropriate method is called for the file. In this way, it is
        possible for example to treat some files as plain text files by
        calling :func:``process_text_file`` on them, and other files as 
        XML files by calling :func:``process_xml_file``.
        
        Parameters
        ----------
        file_name : string
            The path name of the file that is to be processed

        """
        self.process_text_file(file_name)

    def build_load_files(self):
        """ Goes through the list of suitable files, and calls process_file()
        on each file name. File names are added to the file table.""" 
        files = self.get_file_list(self.arguments.path)
        if not files:
            self.logger.warning("No files found at %s" % self.arguments.path)
            return
        if not self._widget and not nltk_available:
            self.logger.warning("This script can use the NLTK library for automatic part-of-speech tagging. However, this library is not installed on this computer. Follow the steps from http://www.nltk.org/install.html to install this library.")
        
        if self._widget:
            self._widget.ui.progress_bar.setFormat("Reading text files... (%v of %m)")
            self._widget.ui.progress_bar.setMaximum(len(files))
            self._widget.ui.progress_bar.setValue(0)
        elif show_progress:
            progress = progressbar.ProgressBar(widgets=["Reading data files ", progressbar.SimpleProgress(), " ", progressbar.Percentage(), " ", progressbar.Bar(), " ", progressbar.ETA()], maxval=len(files))
            progress.start()
            
        for x in self.table_description:
            self._id_count[x] = self.Con.get_max(x, self._primary_keys[x])
        
        for i, file_name in enumerate(files):
            if not self.Con.find(self.file_table, {self.file_path: file_name}):
                self.logger.info("Loading file %s" % (file_name))
                self.store_filename(file_name)
                self.process_file(file_name)
                
            if self._widget:
                self._widget.ui.progress_bar.setValue(i)
            elif show_progress:
                progress.update(i + 1)

            self.commit_data()

        if show_progress and not self._widget:
            progress.finish()
    
    def build_create_frequency_table(self):
        """ 
        Create a frequency table for all combinations of corpus features.
        
        This method creates a database table named 'coq_frequency_count' with 
        all corpus features as columns, and a row for each comination of 
        corpus features that occur in the corpus. The last column 'Count' 
        gives the number of tokens in the corpus that occur in the corpus.
        
        The frequency table can be used to look up quickly the size of a 
        subcorpus as well as the overall corpus. This is important for 
        reporting frequency counts as per-million-word frequencies.
        """

        #print(self.module_content)
        print(self.name)

        module = importlib.import_module("..{}".format(self.name), "installer.{}".format(self.name))

        #exec self.resource_content
        ##print(self.resource_content)

        #module_path = os.path.join(self.arguments.corpus_path, "{}.py".format(self.name))
        #module_path = "/home/kunibert/Dev/coquery/coquery/corpora/ice_ng.py"
        #print(module_path)
        #print(sys.modules.keys())
        #module = imp.load_source(self.name, module_path)
        #print(module, dir(module))
        ##resource = module.Resource
        ##print(resource)
        
        
        
    
    def create_joined_table(self):
        pass
    
    def build_optimize(self):
        """ Optimizes the table columns so that they use a minimal amount
        of disk space."""
        totals = 0
        for current_table in self.table_description:
            totals += len(self.table_description[current_table]["CREATE"])
        totals -= 1
        
        if self._widget:
            self._widget.ui.progress_bar.setFormat("Optimizing table columns... (%v of %m)")
            self._widget.ui.progress_bar.setMaximum(totals)
            self._widget.ui.progress_bar.setValue(0)
        elif show_progress:
            progress = progressbar.ProgressBar(widgets=["Optimizing table columns ", progressbar.SimpleProgress(), " ", progressbar.Percentage(), " ", progressbar.Bar(), " ", progressbar.ETA()], maxval=totals)
            progress.start()
            
        column_count = 0
        self.Con.start_transaction()
        for current_table in self.table_description:
            field_specs = self.table_description[current_table]["CREATE"]
            for current_spec in field_specs:
                match = re.match ("`(\w+)`", current_spec)
                if match:
                    current_field = match.group(1)
                    self.logger.info("Determine current and optimal type for column {}.{}".format(
                        current_table, current_field))
                    try:
                        optimal_type = self.Con.get_optimal_field_type(current_table, current_field)
                    except TypeError:
                        continue
                    current_type = self.Con.get_field_type(current_table, current_field)
                    if current_type.lower() != optimal_type.lower():
                        try:
                            optimal_type = optimal_type.decode("utf-8")
                        except AttributeError:
                            pass
                        self.logger.info("Optimising column {}.{} from {} to {}".format(
                            current_table, current_field, current_type, optimal_type))
                        try:
                            self.Con.modify_field_type(current_table, current_field, optimal_type)
                        except (
                            dbconnection.mysql.InterfaceError, 
                            dbconnection.mysql.DataError,
                            dbconnection.mysql.DatabaseError, 
                            dbconnection.mysql.OperationalError, 
                            dbconnection.mysql.IntegrityError, 
                            dbconnection.mysql.InternalError, 
                            dbconnection.mysql.ProgrammingError) as e:
                            if self.logger:
                                self.logger.warning(e)
                column_count += 1
                if self._widget:
                    self._widget.ui.progress_bar.setValue(column_count)
                elif show_progress:
                    progress.update(column_count - 1)
        self.Con.commit()
        if show_progress and not self._widget:
            progress.finish()
        
    def build_create_indices(self):
        """ 
        Create a MySQL index for each column in the database. 
        
        In Coquery, each column of a corpus table can be included in the
        output, and the columns are also available for filtering. As access
        to MySQL columns can be very significantly faster if the column is
        indexed, the corpus builder creates indices for any data column.
        
        The downside is that indexing may take considerable time for larger
        corpora such as the British National Corpus or the Corpus of 
        Contemporary American English. Indices also increase the disk space
        required to store the corpus database.
        
        However, the performance increase won by indexing usually clearly 
        outweighs these disadvantages.
        """
        total_indices = 0
        for current_table in self.table_description:
            if "INDEX" in self.table_description[current_table]:
                total_indices += len(self.table_description[current_table]["INDEX"])
        
        if self._widget:
            self._widget.ui.progress_bar.setFormat("Creating indices... (%v of %m)")
            self._widget.ui.progress_bar.setMaximum(total_indices)
            self._widget.ui.progress_bar.setValue(0)
        elif show_progress:
            progress = progressbar.ProgressBar(widgets=["Indexing ", progressbar.SimpleProgress(), " ", progressbar.Percentage(), " ", progressbar.Bar(), " ", progressbar.ETA()], maxval=total_indices)
            progress.start()
        index_count = 0
        self.Con.start_transaction()
        for i, current_table in enumerate(self.table_description):
            # only create indices for the corpus table in the final pass:
            description = self.table_description[current_table]
            if "INDEX" in description:
                for variables, length, index_type in description["INDEX"]:
                    current_index = "_".join(variables)
                    if not self.Con.has_index(current_table, current_index):
                        self.logger.info("Creating index {} on table '{}'".format(
                            current_index, current_table))
                        try:
                            self.Con.create_index(current_table, current_index, variables, index_type, length)
                        except dbconnection.mysql.OperationalError as e:
                            if self.logger:
                                self.logger.Warning(e)
                    index_count += 1
                    if self._widget:
                        self._widget.ui.progress_bar.setValue(i)
                    elif show_progress:
                        progress.update(index_count)
        self.Con.commit()
        if show_progress and not self._widget:
            progress.finish()
    
    def get_class_variables(self):
        return dir(BaseCorpusBuilder)

    def verify_corpus(self):
        """
        Apply some basic checks to determine whether a MySQL database is
        available to the corpus module.
        
        This method first checks whether a database under the given name is
        exists on the MySQL server. It then tests whether the database
        contains all data tables specified in the table descriptions defined 
        by previous calls to :func:`create_table_description`.
        
        Returns
        -------
            bool : boolean
                True if the database and all tables in the table
                descriptions exist, or False otherwise.
        """
        no_fail = True
        if not self.Con.has_database(self.arguments.db_name):
            no_fail = False
            self.logger.warning("Database {} not found.".format(self.arguments.db_name))
        for x in self.table_description:
            if not self.Con.has_table(x):
                self.logger.warning("Table {} not found.".format(x))
                no_fail = False
        return no_fail
    
    def ask_overwrite(self, warning_msg, existing_code, output_code):
        existing_code = existing_code.split("\n")
        print("\n|".join(existing_code))
        output_code = output_code.split("\n")
        print("\n|".join(output_code))
        if not self._widget:
            while True:
                print("Enter Y to overwrite the existing version.")
                print("Enter N to keep the existing version.")
                print("Enter V to view the difference between the two versions.")
                try:
                    response = raw_input("Overwrite? [Y, N, or V] ")
                except NameError:
                    response = input("Overwrite? [Y, N, or V] ")
                if response.upper() in ["Y", "N"]:
                    break
                else:
                    for x in difflib.context_diff(existing_code, output_code):
                        sys.stdout.write(x)
            return response.upper() == "Y"
        else:
            warning_msg = "<p>{}</p><p>Do you really want to overwrite the existing version?</p>".format(warning_msg)
            return QtGui.QMessageBox.question(self._widget, "Library exists.", warning_msg, QtGui.QMessageBox.Yes, QtGui.QMessageBox.No) == QtGui.QMessageBox.Yes
                
    def build_write_module(self, corpus_path):
        """ Write a Python module with the necessary specifications to the
        Coquery corpus module directory."""
        
        base_variables = self.get_class_variables()

        # all class variables that are defined in this class and which...
        # - are note stored in the base class
        # - do not start with an underscore '_'
        # - are not class methods
        # are considered to be part of the database specification and will
        # be included with their value in the Python code:
        
        variable_names = [x for x in dir(self) 
                          if x not in base_variables 
                          and not x.startswith("_")
                          and not inspect.ismethod(self.__getattribute__(x))]
        variable_strings = []
        for variable_name in sorted(variable_names):
            variable_strings.append("    {} = '{}'".format(
                variable_name, self.__dict__[variable_name]))
        variable_code = "\n".join(variable_strings)
        
        lexicon_provides = "[{}]".format(", ".join(self.lexicon_features))
        corpus_provides = "[{}]".format(", ".join(self.corpus_features))

        self.resource_content = """
class Resource(SQLResource):
    name = '{name}'
    db_name = '{db_name}'
{variables}
{resource_code}
""".format(name=self.name, db_name=self.arguments.db_name, variables=variable_code, resource_code=self.get_resource_code())

        self.module_content = self.module_code.format(
                name=self.name,
                db_name=self.arguments.db_name,
                url=self.documentation_url,
                variables=variable_code,
                lexicon_provides=lexicon_provides,
                corpus_provides=corpus_provides,
                corpus_code=self.get_corpus_code(),
                lexicon_code=self.get_lexicon_code(),
                resource_code=self.get_resource_code())

        if not self.arguments.w:
            return
        
        path = os.path.join(corpus_path, "{}.py".format(self.name))
        # Handle existing versions of the corpus module
        if os.path.exists(path):
            # Read existing code as string:
            with codecs.open(path, "r") as input_file:
                existing_code = input_file.read()
            # Keep if existing code is the same as the new code:
            if existing_code == self.module_content:
                self.logger.info("Identical corpus module %s already exists." % path)
                return
            # Ask if the existing code should be overwritten:
            else:
                msq_module_exists = "A different version of the corpus module already exists in %s." % path
                try:
                    self.logger.warning(msq_module_exists)
                except NameError:
                    pass
                if self.ask_overwrite(msq_module_exists, existing_code, self.module_content):
                    self.logger.warning("Overwriting existing corpus module.")
                else:
                    return
        # write module code:
        with codecs.open(path, "w") as output_file:
            output_file.write(self.module_content)
            self.logger.info("Library %s written." % path)
            
    def setup_db(self):
        """ Create a connection to the server, and creates the database if
        necessary."""
        dbconnection.verbose = self.arguments.verbose
        dbconnection.logger = self.logger
        self.Con = dbconnection.DBConnection(
            db_host=self.arguments.db_host,
            db_user=self.arguments.db_user,
            db_pass=self.arguments.db_password,
            db_port=self.arguments.db_port,
            local_infile=1)
        if not self.Con.has_database(self.arguments.db_name):
            self.Con.create_database(self.arguments.db_name)
        self.Con.use_database(self.arguments.db_name)

        cursor = self.Con.Con.cursor()
        self.Con.execute(cursor, "SET autocommit=0")
        self.Con.execute(cursor, "SET unique_checks=0")
        self.Con.execute(cursor, "SET foreign_key_checks=0")

    def add_building_stage(self, stage):
        """ The parameter stage is a function that will be executed
        after the database tables have been created and the data data files
        have been processed, but before the tables are optimized and
        indexed. More than one function can be added."""
        self.additional_stages.append(stage)

    @staticmethod
    def get_title():
<<<<<<< HEAD
        return ""

    @staticmethod
    def get_description():
        return []
    
    @staticmethod
    def get_references():
        return []

    @staticmethod
    def get_url():
        return ""
=======
        return "(no title)"

    @staticmethod
    def get_description():
        return ["(no description)"]

    @staticmethod
    def get_references():
        return ["(no reference)"]

    @staticmethod
    def get_url():
        return "(no URL)"
>>>>>>> 8c3f8d26

    def get_speaker_data(self, *args):
        return []

    def initialize_build(self):
        """ Start logging, start the timer."""
        self.start_time = time.time()
        self.logger.info("--- Starting ---")
        self.logger.info("Building corpus %s" % self.name)
        self.logger.info("Command line arguments: %s" % " ".join(sys.argv[1:]))
        if not self._widget:
<<<<<<< HEAD
            print("\n%s\n" % textwrap.TextWrapper(width=79).fill("\n".join(self.get_description())))
=======
            print("\n%s\n" % textwrap.TextWrapper(width=79).fill("".join(self.get_description())))
>>>>>>> 8c3f8d26

    def build_finalize(self):
        """ Wrap up everything after the corpus installation is complete. """
        self.Con.close()
        self.logger.info("--- Done (after %.3f seconds) ---" % (time.time() - self.start_time))

    def build(self):
        """ 
        Build the corpus database, and install the corpus module.
        
        This method runs all steps required to make the data from a corpus 
        available to Coquery. Most importantly, it calls these functions (in
        order):
        
        * :func:`build_create_tables` to create all MySQL tables that were specified by previous calls to :func:`create_table_description`
        * :func:`build_load_files` to read all datafiles, process their content, and insert the content into the MySQL tables
        * :func:`build_self_joined` to create a self-joined corpus table that increases query performance of multi-token queries, but which requires a lot of disk space
        * :func:`build_optimize` to ensure that the MySQL tables use the optimal data format for the data
        * :func:`build_create_indices` to create database indices that speed up the MySQL queries
        * :func:`build_write_module` to write the corpus module to the ``corpora`` sub-directory of the Coquery install directory (or the corpus directory specified in the configuration file)
        
        .. note:: 
        
            Self-joined tables are currently not supported by 
            :class:`BaseCorpusBuilder`. Corpus installers that want to use
            this feature have to override :func:`build_self_joined`.
        """
        self.check_arguments()
        if not self._widget:
            self.setup_logger()
        self.setup_db()

        self.initialize_build()
        
        if self.arguments.c:
            self.build_create_tables()

        if self.arguments.l:
            self.build_load_files()

        if self.arguments.self_join:
            self.build_self_joined()
            
        for stage in self.additional_stages:
            stage()
            
        if self.arguments.o:
            self.build_optimize()

        if self.arguments.i:
            self.build_create_indices()

        if self.verify_corpus():
            self.build_write_module(self.arguments.corpus_path)
            
        self.build_create_frequency_table()
        
        
        self.build_finalize()
                
if use_gui:

    class BuilderGui(QtGui.QDialog):
        def __init__(self, builder_class, parent=None):
            super(BuilderGui, self).__init__(parent)

            import __init__
            self.logger = logging.getLogger(__init__.NAME)        
            
            self.ui = corpusBuilderUi.Ui_CorpusBuilder()
            self.ui.setupUi(self)
            self.ui.button_input_path.clicked.connect(self.select_path)
            self.ui.radio_build_corpus.toggled.connect(self.changed_radio)
            self.ui.radio_only_module.toggled.connect(self.changed_radio)
            
            self.accepted = False
            self.builder_class = builder_class
            if not nltk_available:
                self.ui.use_pos_tagging.setChecked(False)
                self.ui.use_pos_tagging.setEnabled(False)
                self.ui.label_3.setEnabled(False)
            else:
                self.ui.use_pos_tagging.setChecked(True)

            self.exec_()

        def select_path(self):
            name = QtGui.QFileDialog.getExistingDirectory()
            if type(name) == tuple:
                name = name[0]
            if name:
                self.ui.input_path.setText(name)

        def keyPressEvent(self, e):
            if e.key() == QtCore.Qt.Key_Escape:
                self.reject()
                
        def changed_radio(self):
            if self.ui.radio_build_corpus.isChecked():
                self.ui.box_build_options.setEnabled(True)
            else:
                self.ui.box_build_options.setEnabled(False)
                
        def accept(self):
            self.accepted = True
            self.builder = self.builder_class(gui = self)
            self.builder.logger = self.logger
            self.builder.arguments = self.get_arguments_from_gui()
            self.builder.name = self.builder.arguments.name
            try:
                self.builder.build()
            except Exception as e:
                error_box.ErrorBox.show(sys.exc_info(), self)
            else:
                self.parent().ui.statusbar.showMessage("Finished building new corpus.")
            super(BuilderGui, self).accept()

        def get_arguments_from_gui(self):
            namespace = argparse.Namespace()
            namespace.verbose = False
            namespace.o = True
            namespace.i = True
            namespace.no_nltk = True
            namespace.l = True
            namespace.c = True
            namespace.self_join = False

            namespace.encoding = "utf-8"
            
            namespace.name = str(self.ui.corpus_name.text())
            namespace.path = str(self.ui.input_path.text())
            namespace.use_nltk = self.ui.use_pos_tagging.checkState()
            namespace.corpus_path = os.path.join(sys.path[0], "../corpora/")
            namespace.db_name = str(self.ui.corpus_name.text())
            namespace.db_host = options.cfg.db_host
            namespace.db_user = options.cfg.db_user
            namespace.db_password = options.cfg.db_password
            namespace.db_port = options.cfg.db_port
            
            return namespace<|MERGE_RESOLUTION|>--- conflicted
+++ resolved
@@ -1404,21 +1404,6 @@
 
     @staticmethod
     def get_title():
-<<<<<<< HEAD
-        return ""
-
-    @staticmethod
-    def get_description():
-        return []
-    
-    @staticmethod
-    def get_references():
-        return []
-
-    @staticmethod
-    def get_url():
-        return ""
-=======
         return "(no title)"
 
     @staticmethod
@@ -1432,7 +1417,6 @@
     @staticmethod
     def get_url():
         return "(no URL)"
->>>>>>> 8c3f8d26
 
     def get_speaker_data(self, *args):
         return []
@@ -1444,11 +1428,7 @@
         self.logger.info("Building corpus %s" % self.name)
         self.logger.info("Command line arguments: %s" % " ".join(sys.argv[1:]))
         if not self._widget:
-<<<<<<< HEAD
-            print("\n%s\n" % textwrap.TextWrapper(width=79).fill("\n".join(self.get_description())))
-=======
             print("\n%s\n" % textwrap.TextWrapper(width=79).fill("".join(self.get_description())))
->>>>>>> 8c3f8d26
 
     def build_finalize(self):
         """ Wrap up everything after the corpus installation is complete. """
