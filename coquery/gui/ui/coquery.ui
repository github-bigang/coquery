--- conflicted
+++ resolved
@@ -888,11 +888,7 @@
     <rect>
      <x>0</x>
      <y>0</y>
-<<<<<<< HEAD
-     <width>805</width>
-=======
      <width>720</width>
->>>>>>> 80c185cb
      <height>24</height>
     </rect>
    </property>
@@ -1573,11 +1569,6 @@
     <string>Regular &amp;expression tester...</string>
    </property>
   </action>
-  <action name="action_available_modules">
-   <property name="text">
-    <string>Available &amp;modules...</string>
-   </property>
-  </action>
  </widget>
  <customwidgets>
   <customwidget>
