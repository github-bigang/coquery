<?xml version="1.0" encoding="UTF-8"?>
<ui version="4.0">
 <class>MainWindow</class>
 <widget class="QMainWindow" name="MainWindow">
  <property name="geometry">
   <rect>
    <x>0</x>
    <y>0</y>
    <width>1113</width>
    <height>829</height>
   </rect>
  </property>
  <property name="windowTitle">
   <string>Coquery</string>
  </property>
  <widget class="QWidget" name="centralwidget">
   <layout class="QVBoxLayout" name="verticalLayout_4">
    <item>
     <widget class="QSplitter" name="splitter">
      <property name="orientation">
       <enum>Qt::Vertical</enum>
      </property>
      <widget class="QFrame" name="options_area">
       <property name="sizePolicy">
        <sizepolicy hsizetype="Minimum" vsizetype="MinimumExpanding">
         <horstretch>0</horstretch>
         <verstretch>1</verstretch>
        </sizepolicy>
       </property>
       <layout class="QHBoxLayout" name="horizontalLayout" stretch="1,3,1">
        <item>
         <layout class="QVBoxLayout" name="verticalLayout" stretch="1,0">
          <property name="spacing">
           <number>4</number>
          </property>
          <item>
           <widget class="QGroupBox" name="box_corpus_select">
            <property name="sizePolicy">
             <sizepolicy hsizetype="Preferred" vsizetype="Expanding">
              <horstretch>0</horstretch>
              <verstretch>0</verstretch>
             </sizepolicy>
            </property>
            <property name="title">
             <string>&amp;Resource selection</string>
            </property>
            <layout class="QVBoxLayout" name="output_columns">
             <property name="spacing">
              <number>0</number>
             </property>
             <property name="leftMargin">
              <number>8</number>
             </property>
             <property name="topMargin">
              <number>4</number>
             </property>
             <property name="rightMargin">
              <number>8</number>
             </property>
             <property name="bottomMargin">
              <number>4</number>
             </property>
             <item>
              <layout class="QHBoxLayout" name="horizontalLayout_2" stretch="0,1">
               <property name="spacing">
                <number>10</number>
               </property>
               <item>
                <widget class="QLabel" name="label_2">
                 <property name="sizePolicy">
                  <sizepolicy hsizetype="Minimum" vsizetype="Preferred">
                   <horstretch>0</horstretch>
                   <verstretch>0</verstretch>
                  </sizepolicy>
                 </property>
                 <property name="text">
                  <string>&amp;Corpus:</string>
                 </property>
                 <property name="buddy">
                  <cstring>combo_corpus</cstring>
                 </property>
                </widget>
               </item>
               <item>
                <widget class="QComboBox" name="combo_corpus">
                 <property name="sizePolicy">
                  <sizepolicy hsizetype="MinimumExpanding" vsizetype="Fixed">
                   <horstretch>0</horstretch>
                   <verstretch>0</verstretch>
                  </sizepolicy>
                 </property>
                 <property name="focusPolicy">
                  <enum>Qt::WheelFocus</enum>
                 </property>
                 <property name="editable">
                  <bool>false</bool>
                 </property>
                 <property name="insertPolicy">
                  <enum>QComboBox::InsertAlphabetically</enum>
                 </property>
                 <property name="sizeAdjustPolicy">
                  <enum>QComboBox::AdjustToContents</enum>
                 </property>
                 <property name="frame">
                  <bool>true</bool>
                 </property>
                </widget>
               </item>
              </layout>
             </item>
             <item>
              <spacer name="verticalSpacer_7">
               <property name="orientation">
                <enum>Qt::Vertical</enum>
               </property>
               <property name="sizeHint" stdset="0">
                <size>
                 <width>0</width>
                 <height>0</height>
                </size>
               </property>
              </spacer>
             </item>
            </layout>
           </widget>
          </item>
          <item>
           <widget class="QFrame" name="frame_buttons">
            <property name="sizePolicy">
             <sizepolicy hsizetype="Preferred" vsizetype="Fixed">
              <horstretch>0</horstretch>
              <verstretch>0</verstretch>
             </sizepolicy>
            </property>
            <layout class="QHBoxLayout" name="horizontalLayout_7">
             <property name="margin">
              <number>0</number>
             </property>
            </layout>
           </widget>
          </item>
         </layout>
        </item>
        <item>
         <layout class="QVBoxLayout" name="verticalLayout_11">
          <item>
           <widget class="QGroupBox" name="box_input_settings">
            <property name="title">
             <string>Query &amp;strings</string>
            </property>
            <property name="alignment">
             <set>Qt::AlignLeading|Qt::AlignLeft|Qt::AlignTop</set>
            </property>
            <layout class="QGridLayout" name="gridLayout_3">
             <item row="0" column="0" alignment="Qt::AlignTop">
              <widget class="QRadioButton" name="radio_query_string">
               <property name="text">
                <string/>
               </property>
               <property name="checked">
                <bool>true</bool>
               </property>
              </widget>
             </item>
             <item row="0" column="1">
              <widget class="CoqTextEdit" name="edit_query_string">
               <property name="sizePolicy">
                <sizepolicy hsizetype="Expanding" vsizetype="Expanding">
                 <horstretch>0</horstretch>
                 <verstretch>0</verstretch>
                </sizepolicy>
               </property>
              </widget>
             </item>
             <item row="1" column="0" alignment="Qt::AlignTop">
              <widget class="QRadioButton" name="radio_query_file">
               <property name="text">
                <string/>
               </property>
              </widget>
             </item>
             <item row="1" column="1">
              <layout class="QGridLayout" name="gridLayout_6" columnstretch="1,0">
               <item row="0" column="0">
                <widget class="CoqClickableLabel" name="edit_file_name">
                 <property name="enabled">
                  <bool>true</bool>
                 </property>
                 <property name="frameShape">
                  <enum>QFrame::StyledPanel</enum>
                 </property>
                 <property name="frameShadow">
                  <enum>QFrame::Sunken</enum>
                 </property>
                 <property name="text">
                  <string>(no query file selected)</string>
                 </property>
                </widget>
               </item>
               <item row="0" column="1">
                <widget class="QPushButton" name="button_change_file">
                 <property name="text">
                  <string>&amp;Browse...</string>
                 </property>
                 <property name="shortcut">
                  <string>Alt+B</string>
                 </property>
                </widget>
               </item>
              </layout>
             </item>
            </layout>
           </widget>
          </item>
          <item>
           <widget class="QGroupBox" name="groupBox_2">
            <layout class="QHBoxLayout" name="horizontalLayout_3">
             <item>
              <spacer name="horizontalSpacer">
               <property name="orientation">
                <enum>Qt::Horizontal</enum>
               </property>
               <property name="sizeHint" stdset="0">
                <size>
                 <width>40</width>
                 <height>20</height>
                </size>
               </property>
              </spacer>
             </item>
             <item>
              <widget class="QPushButton" name="button_run_query">
               <property name="text">
                <string>&amp;Query</string>
               </property>
               <property name="autoDefault">
                <bool>true</bool>
               </property>
               <property name="default">
                <bool>true</bool>
               </property>
              </widget>
             </item>
             <item>
              <spacer name="horizontalSpacer_2">
               <property name="orientation">
                <enum>Qt::Horizontal</enum>
               </property>
               <property name="sizeHint" stdset="0">
                <size>
                 <width>40</width>
                 <height>20</height>
                </size>
               </property>
              </spacer>
             </item>
            </layout>
           </widget>
          </item>
         </layout>
        </item>
        <item>
         <widget class="QGroupBox" name="group_management">
          <property name="sizePolicy">
           <sizepolicy hsizetype="Preferred" vsizetype="Expanding">
            <horstretch>0</horstretch>
            <verstretch>0</verstretch>
           </sizepolicy>
          </property>
          <property name="title">
           <string>Output &amp;management</string>
          </property>
          <layout class="QVBoxLayout" name="box_functions" stretch="0,0,0">
           <property name="spacing">
            <number>4</number>
           </property>
           <property name="sizeConstraint">
            <enum>QLayout::SetDefaultConstraint</enum>
           </property>
           <property name="leftMargin">
            <number>4</number>
           </property>
           <property name="rightMargin">
            <number>4</number>
           </property>
           <property name="bottomMargin">
            <number>0</number>
           </property>
           <item>
            <widget class="QTableWidget" name="list_toolbox">
             <property name="sizePolicy">
              <sizepolicy hsizetype="Ignored" vsizetype="Minimum">
               <horstretch>0</horstretch>
               <verstretch>0</verstretch>
              </sizepolicy>
             </property>
             <property name="autoScroll">
              <bool>false</bool>
             </property>
             <property name="editTriggers">
              <set>QAbstractItemView::NoEditTriggers</set>
             </property>
             <property name="selectionMode">
              <enum>QAbstractItemView::SingleSelection</enum>
             </property>
             <property name="selectionBehavior">
              <enum>QAbstractItemView::SelectRows</enum>
             </property>
             <property name="showGrid">
              <bool>false</bool>
             </property>
             <property name="rowCount">
              <number>5</number>
             </property>
             <property name="columnCount">
              <number>3</number>
             </property>
             <attribute name="horizontalHeaderVisible">
              <bool>false</bool>
             </attribute>
             <attribute name="verticalHeaderVisible">
              <bool>false</bool>
             </attribute>
             <row/>
             <row/>
             <row/>
             <row/>
             <row/>
             <column/>
             <column/>
             <column/>
             <item row="0" column="0">
              <property name="text">
               <string>Context</string>
              </property>
             </item>
             <item row="0" column="1">
              <property name="text">
               <string/>
              </property>
             </item>
             <item row="0" column="2">
              <property name="text">
               <string/>
              </property>
             </item>
             <item row="1" column="0">
              <property name="text">
               <string>Stop words</string>
              </property>
             </item>
             <item row="1" column="1">
              <property name="text">
               <string/>
              </property>
             </item>
             <item row="1" column="2">
              <property name="text">
               <string/>
              </property>
             </item>
             <item row="2" column="0">
              <property name="text">
               <string>Data grouping</string>
              </property>
             </item>
             <item row="2" column="1">
              <property name="text">
               <string/>
              </property>
             </item>
             <item row="2" column="2">
              <property name="text">
               <string/>
              </property>
             </item>
             <item row="3" column="0">
              <property name="text">
               <string>Transform</string>
              </property>
             </item>
             <item row="3" column="1">
              <property name="text">
               <string/>
              </property>
             </item>
             <item row="3" column="2">
              <property name="text">
               <string/>
              </property>
             </item>
             <item row="4" column="0">
              <property name="text">
               <string>Summarize</string>
              </property>
             </item>
             <item row="4" column="1">
              <property name="text">
               <string/>
              </property>
             </item>
             <item row="4" column="2">
              <property name="text">
               <string/>
              </property>
             </item>
            </widget>
           </item>
           <item>
            <widget class="Line" name="line">
             <property name="orientation">
              <enum>Qt::Horizontal</enum>
             </property>
            </widget>
           </item>
           <item>
            <widget class="QStackedWidget" name="tool_widget">
             <property name="sizePolicy">
              <sizepolicy hsizetype="Minimum" vsizetype="MinimumExpanding">
               <horstretch>0</horstretch>
               <verstretch>0</verstretch>
              </sizepolicy>
             </property>
             <property name="currentIndex">
<<<<<<< HEAD
              <number>3</number>
=======
              <number>0</number>
>>>>>>> f68d0696
             </property>
             <widget class="QWidget" name="tool_widgetPage1">
              <layout class="QVBoxLayout" name="verticalLayout_7">
               <item>
                <layout class="QGridLayout" name="gridLayout" columnstretch="0,0">
                 <item row="0" column="0">
                  <widget class="QCheckBox" name="check_context">
                   <property name="sizePolicy">
                    <sizepolicy hsizetype="Preferred" vsizetype="Fixed">
                     <horstretch>0</horstretch>
                     <verstretch>0</verstretch>
                    </sizepolicy>
                   </property>
                   <property name="text">
                    <string/>
                   </property>
                  </widget>
                 </item>
                 <item row="1" column="1">
                  <widget class="QWidget" name="widget_context" native="true">
                   <layout class="QVBoxLayout" name="verticalLayout_2">
                    <property name="margin">
                     <number>0</number>
                    </property>
                    <item>
                     <widget class="QRadioButton" name="radio_context_mode_kwic">
                      <property name="styleSheet">
                       <string notr="true">text-align: center center</string>
                      </property>
                      <property name="text">
                       <string>&amp;KWIC</string>
                      </property>
                     </widget>
                    </item>
                    <item>
                     <widget class="QRadioButton" name="radio_context_mode_string">
                      <property name="styleSheet">
                       <string notr="true">text-align: center center</string>
                      </property>
                      <property name="text">
                       <string>Sing&amp;le string</string>
                      </property>
                     </widget>
                    </item>
                    <item>
                     <widget class="QRadioButton" name="radio_context_mode_columns">
                      <property name="styleSheet">
                       <string notr="true">text-align: center center</string>
                      </property>
                      <property name="text">
                       <string>Colu&amp;mns</string>
                      </property>
                     </widget>
                    </item>
                    <item>
                     <layout class="QHBoxLayout" name="horizontalLayout_4" stretch="1,1">
                      <property name="spacing">
                       <number>0</number>
                      </property>
                      <item>
                       <widget class="QSpinBox" name="context_left_span">
                        <property name="sizePolicy">
                         <sizepolicy hsizetype="Preferred" vsizetype="Fixed">
                          <horstretch>1</horstretch>
                          <verstretch>0</verstretch>
                         </sizepolicy>
                        </property>
                        <property name="buttonSymbols">
                         <enum>QAbstractSpinBox::UpDownArrows</enum>
                        </property>
                        <property name="suffix">
                         <string/>
                        </property>
                        <property name="prefix">
                         <string>Left: </string>
                        </property>
                       </widget>
                      </item>
                      <item alignment="Qt::AlignTop">
                       <widget class="QSpinBox" name="context_right_span">
                        <property name="sizePolicy">
                         <sizepolicy hsizetype="Preferred" vsizetype="Fixed">
                          <horstretch>1</horstretch>
                          <verstretch>0</verstretch>
                         </sizepolicy>
                        </property>
                        <property name="frame">
                         <bool>true</bool>
                        </property>
                        <property name="buttonSymbols">
                         <enum>QAbstractSpinBox::UpDownArrows</enum>
                        </property>
                        <property name="suffix">
                         <string/>
                        </property>
                        <property name="prefix">
                         <string>Right: </string>
                        </property>
                       </widget>
                      </item>
                     </layout>
                    </item>
                   </layout>
                  </widget>
                 </item>
                 <item row="0" column="1">
                  <widget class="QLabel" name="label">
                   <property name="text">
                    <string>Add context</string>
                   </property>
                  </widget>
                 </item>
                 <item row="2" column="1">
                  <widget class="QLabel" name="label_4">
                   <property name="text">
                    <string>&amp;Restrict to sentences</string>
                   </property>
                   <property name="buddy">
                    <cstring>check_restrict</cstring>
                   </property>
                  </widget>
                 </item>
                 <item row="2" column="0">
                  <widget class="QCheckBox" name="check_restrict">
                   <property name="text">
                    <string/>
                   </property>
                  </widget>
                 </item>
                </layout>
               </item>
               <item>
                <spacer name="verticalSpacer_2">
                 <property name="orientation">
                  <enum>Qt::Vertical</enum>
                 </property>
                 <property name="sizeHint" stdset="0">
                  <size>
                   <width>20</width>
                   <height>40</height>
                  </size>
                 </property>
                </spacer>
               </item>
              </layout>
             </widget>
             <widget class="QWidget" name="tool_widgetPage2">
              <layout class="QVBoxLayout" name="verticalLayout_3">
               <item>
                <layout class="QGridLayout" name="gridLayout_2" rowstretch="0,0" columnstretch="0,1">
                 <property name="sizeConstraint">
                  <enum>QLayout::SetFixedSize</enum>
                 </property>
                 <item row="0" column="0">
                  <widget class="QCheckBox" name="check_stopwords">
                   <property name="sizePolicy">
                    <sizepolicy hsizetype="Preferred" vsizetype="Fixed">
                     <horstretch>0</horstretch>
                     <verstretch>0</verstretch>
                    </sizepolicy>
                   </property>
                   <property name="text">
                    <string/>
                   </property>
                  </widget>
                 </item>
                 <item row="0" column="1">
                  <widget class="QLabel" name="label_3">
                   <property name="text">
                    <string>Filter stop words</string>
                   </property>
                  </widget>
                 </item>
                 <item row="1" column="1">
                  <widget class="QWidget" name="widget_stopwords" native="true">
                   <layout class="QVBoxLayout" name="verticalLayout_8">
                    <property name="margin">
                     <number>0</number>
                    </property>
                    <item>
                     <widget class="QPushButton" name="button_stopwords">
                      <property name="sizePolicy">
                       <sizepolicy hsizetype="Minimum" vsizetype="Fixed">
                        <horstretch>0</horstretch>
                        <verstretch>0</verstretch>
                       </sizepolicy>
                      </property>
                      <property name="text">
                       <string>Stop &amp;word list...</string>
                      </property>
                     </widget>
                    </item>
                    <item>
                     <spacer name="verticalSpacer_6">
                      <property name="orientation">
                       <enum>Qt::Vertical</enum>
                      </property>
                      <property name="sizeHint" stdset="0">
                       <size>
                        <width>115</width>
                        <height>191</height>
                       </size>
                      </property>
                     </spacer>
                    </item>
                   </layout>
                  </widget>
                 </item>
                </layout>
               </item>
              </layout>
             </widget>
             <widget class="QWidget" name="tool_widgetPage3">
              <layout class="QVBoxLayout" name="verticalLayout_5" stretch="1,0,0">
               <item>
                <layout class="QVBoxLayout" name="verticalLayout_9" stretch="1,0">
                 <item>
                  <widget class="CoqListWidget" name="list_group_columns">
                   <property name="sizePolicy">
                    <sizepolicy hsizetype="Ignored" vsizetype="Expanding">
                     <horstretch>0</horstretch>
                     <verstretch>0</verstretch>
                    </sizepolicy>
                   </property>
                   <property name="minimumSize">
                    <size>
                     <width>0</width>
                     <height>24</height>
                    </size>
                   </property>
                  </widget>
                 </item>
                 <item>
                  <layout class="QHBoxLayout" name="horizontalLayout_8" stretch="1,0,0">
                   <item>
                    <widget class="QPushButton" name="button_remove_group">
                     <property name="text">
                      <string>Remove</string>
                     </property>
                    </widget>
                   </item>
                   <item>
                    <widget class="QToolButton" name="button_group_up">
                     <property name="text">
                      <string/>
                     </property>
                    </widget>
                   </item>
                   <item>
                    <widget class="QToolButton" name="button_group_down">
                     <property name="text">
                      <string/>
                     </property>
                    </widget>
                   </item>
                  </layout>
                 </item>
                </layout>
               </item>
               <item>
                <layout class="QGridLayout" name="gridLayout_4" columnstretch="0,1">
                 <item row="1" column="1">
                  <widget class="QPushButton" name="button_group_filters">
                   <property name="text">
                    <string>Filter list...</string>
                   </property>
                  </widget>
                 </item>
                 <item row="0" column="0">
                  <widget class="QCheckBox" name="check_group_filters">
                   <property name="text">
                    <string/>
                   </property>
                  </widget>
                 </item>
                 <item row="0" column="1">
                  <widget class="QLabel" name="label_9">
                   <property name="text">
                    <string>Use group filters:</string>
                   </property>
                  </widget>
                 </item>
                </layout>
               </item>
               <item>
                <widget class="QPushButton" name="button_add_group_function">
                 <property name="sizePolicy">
                  <sizepolicy hsizetype="Minimum" vsizetype="Fixed">
                   <horstretch>0</horstretch>
                   <verstretch>0</verstretch>
                  </sizepolicy>
                 </property>
                 <property name="text">
                  <string>Group functions{}...</string>
                 </property>
                </widget>
               </item>
              </layout>
             </widget>
             <widget class="QWidget" name="tool_widgetPage4">
              <layout class="QVBoxLayout" name="verticalLayout_6">
               <item>
                <layout class="QGridLayout" name="grid_transform" columnstretch="0,1">
                 <item row="0" column="0">
                  <widget class="QCheckBox" name="check_aggregate">
                   <property name="sizePolicy">
                    <sizepolicy hsizetype="Preferred" vsizetype="Fixed">
                     <horstretch>0</horstretch>
                     <verstretch>0</verstretch>
                    </sizepolicy>
                   </property>
                   <property name="text">
                    <string/>
                   </property>
                  </widget>
                 </item>
                 <item row="0" column="1">
                  <widget class="QLabel" name="label_5">
                   <property name="text">
                    <string>Transform results:</string>
                   </property>
                   <property name="buddy">
                    <cstring>check_aggregate</cstring>
                   </property>
                  </widget>
                 </item>
                 <item row="1" column="1">
                  <widget class="QWidget" name="widget_aggregate" native="true">
                   <layout class="QVBoxLayout" name="verticalLayout_10">
                    <property name="margin">
                     <number>0</number>
                    </property>
                   </layout>
                  </widget>
                 </item>
                </layout>
               </item>
               <item>
                <spacer name="verticalSpacer_4">
                 <property name="orientation">
                  <enum>Qt::Vertical</enum>
                 </property>
                 <property name="sizeHint" stdset="0">
                  <size>
                   <width>20</width>
                   <height>0</height>
                  </size>
                 </property>
                </spacer>
               </item>
              </layout>
             </widget>
             <widget class="QWidget" name="page">
              <layout class="QVBoxLayout" name="verticalLayout_13">
               <item>
                <widget class="QPushButton" name="button_add_summary_function">
                 <property name="text">
                  <string>Summary functions{}...</string>
                 </property>
                </widget>
               </item>
               <item>
                <layout class="QGridLayout" name="gridLayout_7" columnstretch="0,1">
                 <item row="3" column="1">
                  <widget class="QPushButton" name="button_filters">
                   <property name="text">
                    <string>Filter list...</string>
                   </property>
                  </widget>
                 </item>
                 <item row="0" column="1">
                  <widget class="QLabel" name="label_6">
                   <property name="text">
                    <string>Use summary functions:</string>
                   </property>
                   <property name="buddy">
                    <cstring>check_aggregate</cstring>
                   </property>
                  </widget>
                 </item>
                 <item row="2" column="0">
                  <widget class="QCheckBox" name="check_summarize_filters">
                   <property name="text">
                    <string/>
                   </property>
                  </widget>
                 </item>
                 <item row="4" column="0">
                  <widget class="QCheckBox" name="check_drop_duplicates">
                   <property name="text">
                    <string/>
                   </property>
                  </widget>
                 </item>
                 <item row="4" column="1">
                  <widget class="QLabel" name="label_8">
                   <property name="text">
                    <string>&amp;Drop duplicate rows</string>
                   </property>
                   <property name="buddy">
                    <cstring>check_drop_duplicates</cstring>
                   </property>
                  </widget>
                 </item>
                 <item row="5" column="1">
                  <spacer name="verticalSpacer">
                   <property name="orientation">
                    <enum>Qt::Vertical</enum>
                   </property>
                   <property name="sizeHint" stdset="0">
                    <size>
                     <width>20</width>
                     <height>40</height>
                    </size>
                   </property>
                  </spacer>
                 </item>
                 <item row="0" column="0">
                  <widget class="QCheckBox" name="check_summarize">
                   <property name="sizePolicy">
                    <sizepolicy hsizetype="Preferred" vsizetype="Fixed">
                     <horstretch>0</horstretch>
                     <verstretch>0</verstretch>
                    </sizepolicy>
                   </property>
                   <property name="text">
                    <string/>
                   </property>
                  </widget>
                 </item>
                 <item row="2" column="1">
                  <widget class="QLabel" name="label_7">
                   <property name="text">
                    <string>Use row filters</string>
                   </property>
                   <property name="buddy">
                    <cstring>check_summarize_filters</cstring>
                   </property>
                  </widget>
                 </item>
                </layout>
               </item>
              </layout>
             </widget>
            </widget>
           </item>
          </layout>
         </widget>
        </item>
       </layout>
      </widget>
      <widget class="QWidget" name="layoutWidget">
       <layout class="QVBoxLayout" name="verticalLayout_15">
        <item>
         <widget class="CoqResultsTable" name="data_preview">
          <property name="sizePolicy">
           <sizepolicy hsizetype="Expanding" vsizetype="Expanding">
            <horstretch>0</horstretch>
            <verstretch>0</verstretch>
           </sizepolicy>
          </property>
          <property name="editTriggers">
           <set>QAbstractItemView::SelectedClicked</set>
          </property>
          <property name="alternatingRowColors">
           <bool>true</bool>
          </property>
          <property name="selectionMode">
           <enum>QAbstractItemView::ExtendedSelection</enum>
          </property>
          <property name="selectionBehavior">
           <enum>QAbstractItemView::SelectRows</enum>
          </property>
          <property name="textElideMode">
           <enum>Qt::ElideRight</enum>
          </property>
          <property name="verticalScrollMode">
           <enum>QAbstractItemView::ScrollPerPixel</enum>
          </property>
          <property name="horizontalScrollMode">
           <enum>QAbstractItemView::ScrollPerPixel</enum>
          </property>
          <property name="sortingEnabled">
           <bool>true</bool>
          </property>
         </widget>
        </item>
        <item>
         <widget class="QTextEdit" name="text_no_match">
          <property name="enabled">
           <bool>true</bool>
          </property>
          <property name="sizePolicy">
           <sizepolicy hsizetype="Expanding" vsizetype="Preferred">
            <horstretch>0</horstretch>
            <verstretch>0</verstretch>
           </sizepolicy>
          </property>
          <property name="html">
           <string>&lt;!DOCTYPE HTML PUBLIC &quot;-//W3C//DTD HTML 4.0//EN&quot; &quot;http://www.w3.org/TR/REC-html40/strict.dtd&quot;&gt;
&lt;html&gt;&lt;head&gt;&lt;meta name=&quot;qrichtext&quot; content=&quot;1&quot; /&gt;&lt;style type=&quot;text/css&quot;&gt;
p, li { white-space: pre-wrap; }
&lt;/style&gt;&lt;/head&gt;&lt;body style=&quot; font-family:'Droid Sans'; font-size:10pt; font-weight:400; font-style:normal;&quot;&gt;
&lt;p align=&quot;center&quot; style=&quot; margin-top:0px; margin-bottom:0px; margin-left:0px; margin-right:0px; -qt-block-indent:0; text-indent:0px;&quot;&gt;&lt;span style=&quot; font-size:11pt; font-weight:600;&quot;&gt;No match.&lt;/span&gt;&lt;/p&gt;&lt;/body&gt;&lt;/html&gt;</string>
          </property>
          <property name="textInteractionFlags">
           <set>Qt::NoTextInteraction</set>
          </property>
         </widget>
        </item>
       </layout>
      </widget>
     </widget>
    </item>
   </layout>
  </widget>
  <widget class="QMenuBar" name="menubar">
   <property name="geometry">
    <rect>
     <x>0</x>
     <y>0</y>
     <width>1113</width>
     <height>23</height>
    </rect>
   </property>
   <widget class="QMenu" name="menuFile">
    <property name="title">
     <string>&amp;File</string>
    </property>
    <addaction name="action_save_results"/>
    <addaction name="action_save_selection"/>
    <addaction name="action_create_textgrid"/>
    <addaction name="action_copy_to_clipboard"/>
    <addaction name="separator"/>
    <addaction name="action_view_log"/>
    <addaction name="separator"/>
    <addaction name="action_quit"/>
   </widget>
   <widget class="QMenu" name="menuHilfe">
    <property name="title">
     <string>&amp;Help</string>
    </property>
    <addaction name="action_help"/>
    <addaction name="separator"/>
    <addaction name="action_available_modules"/>
    <addaction name="action_about_coquery"/>
   </widget>
   <widget class="QMenu" name="menuCorpus">
    <property name="title">
     <string>&amp;Corpus</string>
    </property>
    <addaction name="action_manage_corpus"/>
    <addaction name="separator"/>
    <addaction name="action_statistics"/>
    <addaction name="action_corpus_documentation"/>
   </widget>
   <widget class="QMenu" name="menuSettings">
    <property name="title">
     <string>&amp;Preferences</string>
    </property>
    <addaction name="action_connection_settings"/>
    <addaction name="action_settings"/>
    <addaction name="separator"/>
    <addaction name="action_toggle_columns"/>
    <addaction name="action_toggle_management"/>
   </widget>
   <widget class="QMenu" name="menuAnalyse">
    <property name="title">
     <string>&amp;Visualizations</string>
    </property>
    <widget class="QMenu" name="menuFrequencies">
     <property name="title">
      <string>&amp;Bar charts</string>
     </property>
     <addaction name="action_percentage_bars"/>
     <addaction name="action_stacked_bars"/>
     <addaction name="action_barchart_plot"/>
    </widget>
    <widget class="QMenu" name="menuFrequency_maps">
     <property name="title">
      <string>Frequency maps</string>
     </property>
     <addaction name="action_heat_map"/>
     <addaction name="action_tree_map"/>
     <addaction name="action_word_cloud"/>
     <addaction name="action_bubble_chart"/>
    </widget>
    <widget class="QMenu" name="menuCorpus_locations">
     <property name="title">
      <string>&amp;Corpus locations</string>
     </property>
     <addaction name="action_barcode_plot"/>
     <addaction name="action_beeswarm_plot"/>
    </widget>
    <widget class="QMenu" name="menuDensity_plots">
     <property name="enabled">
      <bool>false</bool>
     </property>
     <property name="title">
      <string>Density plots</string>
     </property>
     <addaction name="action_kde_plot"/>
     <addaction name="action_ecd_plot"/>
    </widget>
    <widget class="QMenu" name="menuTime_data">
     <property name="title">
      <string>&amp;Time data</string>
     </property>
     <addaction name="action_percentage_area_plot"/>
     <addaction name="action_stacked_area_plot"/>
     <addaction name="action_line_plot"/>
    </widget>
    <addaction name="menuCorpus_locations"/>
    <addaction name="menuFrequencies"/>
    <addaction name="menuTime_data"/>
    <addaction name="menuFrequency_maps"/>
    <addaction name="menuDensity_plots"/>
   </widget>
   <widget class="QMenu" name="menu_Results">
    <property name="title">
     <string>&amp;Output</string>
    </property>
   </widget>
   <addaction name="menuFile"/>
   <addaction name="menuCorpus"/>
   <addaction name="menu_Results"/>
   <addaction name="menuAnalyse"/>
   <addaction name="menuSettings"/>
   <addaction name="menuHilfe"/>
  </widget>
  <widget class="QStatusBar" name="statusbar">
   <property name="sizePolicy">
    <sizepolicy hsizetype="Minimum" vsizetype="Minimum">
     <horstretch>0</horstretch>
     <verstretch>0</verstretch>
    </sizepolicy>
   </property>
  </widget>
  <action name="action_open_input_file">
   <property name="icon">
    <iconset theme="document-open">
     <normaloff>../../../../../../../../../../../../../../../.designer/backup</normaloff>../../../../../../../../../../../../../../../.designer/backup</iconset>
   </property>
   <property name="text">
    <string>&amp;Open input file...</string>
   </property>
   <property name="shortcut">
    <string>Ctrl+O</string>
   </property>
  </action>
  <action name="action_help">
   <property name="icon">
    <iconset theme="help-contents">
     <normaloff>../../../../../../../../../../../../../../../.designer/backup</normaloff>../../../../../../../../../../../../../../../.designer/backup</iconset>
   </property>
   <property name="text">
    <string>&amp;Help</string>
   </property>
   <property name="shortcut">
    <string>F1</string>
   </property>
  </action>
  <action name="action_about_coquery">
   <property name="text">
    <string>&amp;About Coquery</string>
   </property>
  </action>
  <action name="actionDummy">
   <property name="text">
    <string>Dummy</string>
   </property>
  </action>
  <action name="action_distinct_tokens">
   <property name="text">
    <string>Distinct tokens</string>
   </property>
  </action>
  <action name="action_frequency">
   <property name="text">
    <string>Frequency</string>
   </property>
  </action>
  <action name="action_all_tokens">
   <property name="text">
    <string>All tokens</string>
   </property>
  </action>
  <action name="action_statistics">
   <property name="icon">
    <iconset theme="view-statistics">
     <normaloff>../../../../../../../../../../../../../../../.designer/backup</normaloff>../../../../../../../../../../../../../../../.designer/backup</iconset>
   </property>
   <property name="text">
    <string>&amp;Statistics</string>
   </property>
  </action>
  <action name="action_connection_settings">
   <property name="icon">
    <iconset theme="server-database">
     <normaloff>../../../../../../../../../../../../../../../.designer/backup</normaloff>../../../../../../../../../../../../../../../.designer/backup</iconset>
   </property>
   <property name="text">
    <string>&amp;Database connections...</string>
   </property>
  </action>
  <action name="action_settings">
   <property name="icon">
    <iconset theme="configure">
     <normaloff>../../../../../../../../../../../../../../../.designer/backup</normaloff>../../../../../../../../../../../../../../../.designer/backup</iconset>
   </property>
   <property name="text">
    <string>&amp;Settings...</string>
   </property>
  </action>
  <action name="action_quit">
   <property name="icon">
    <iconset theme="application-exit">
     <normaloff>../../../../../../../../../../../../../../../.designer/backup</normaloff>../../../../../../../../../../../../../../../.designer/backup</iconset>
   </property>
   <property name="text">
    <string>&amp;Quit</string>
   </property>
   <property name="shortcut">
    <string>Ctrl+Q</string>
   </property>
  </action>
  <action name="action_build_corpus">
   <property name="icon">
    <iconset theme="document-new">
     <normaloff>../../../../../../../../../../../../../../../.designer/backup</normaloff>../../../../../../../../../../../../../../../.designer/backup</iconset>
   </property>
   <property name="text">
    <string>&amp;Build new corpus...</string>
   </property>
   <property name="toolTip">
    <string>Build a new corpus from text files in a folder</string>
   </property>
  </action>
  <action name="action_remove_corpus">
   <property name="enabled">
    <bool>false</bool>
   </property>
   <property name="icon">
    <iconset theme="edit-delete">
     <normaloff>../../../../../../../../../../../../../../../.designer/backup</normaloff>../../../../../../../../../../../../../../../.designer/backup</iconset>
   </property>
   <property name="text">
    <string>&amp;Remove corpus...</string>
   </property>
   <property name="toolTip">
    <string>Permanently and irrevocably remove corpus database</string>
   </property>
  </action>
  <action name="action_manage_corpus">
   <property name="icon">
    <iconset theme="server-database">
     <normaloff>../../../../../../../../../../../../../../../.designer/backup</normaloff>../../../../../../../../../../../../../../../.designer/backup</iconset>
   </property>
   <property name="text">
    <string>Corpus &amp;manager...</string>
   </property>
   <property name="toolTip">
    <string>Install a corpus into a MySQL database</string>
   </property>
   <property name="shortcut">
    <string>Ctrl+M</string>
   </property>
  </action>
  <action name="action_tree_map">
   <property name="enabled">
    <bool>false</bool>
   </property>
   <property name="text">
    <string>&amp;Tree map</string>
   </property>
  </action>
  <action name="action_heat_map">
   <property name="enabled">
    <bool>true</bool>
   </property>
   <property name="text">
    <string>&amp;Heat map</string>
   </property>
  </action>
  <action name="action_word_cloud">
   <property name="enabled">
    <bool>false</bool>
   </property>
   <property name="text">
    <string>Word cloud</string>
   </property>
  </action>
  <action name="action_barcode_plot">
   <property name="text">
    <string>&amp;Barcode plot</string>
   </property>
  </action>
  <action name="action_beeswarm_plot">
   <property name="text">
    <string>Bee&amp;swarm plot</string>
   </property>
  </action>
  <action name="action_barchart_plot">
   <property name="text">
    <string>&amp;Bars</string>
   </property>
  </action>
  <action name="action_time_series_plot">
   <property name="text">
    <string>T&amp;ime series</string>
   </property>
  </action>
  <action name="action_corpus_documentation">
   <property name="icon">
    <iconset theme="help-browser">
     <normaloff>../../../../../../../../../../../../../.designer/backup</normaloff>../../../../../../../../../../../../../.designer/backup</iconset>
   </property>
   <property name="text">
    <string>&amp;Documentation...</string>
   </property>
  </action>
  <action name="action_percentage_area_plot">
   <property name="text">
    <string>&amp;Percentage areas</string>
   </property>
  </action>
  <action name="action_stacked_area_plot">
   <property name="text">
    <string>&amp;Stacked areas</string>
   </property>
  </action>
  <action name="action_line_plot">
   <property name="text">
    <string>&amp;Lines</string>
   </property>
  </action>
  <action name="actionStop_words">
   <property name="text">
    <string>Stop words...</string>
   </property>
  </action>
  <action name="actionStop_words_2">
   <property name="text">
    <string>&amp;Stop words...</string>
   </property>
  </action>
  <action name="action_percentage_bars">
   <property name="text">
    <string>&amp;Percentage bars</string>
   </property>
  </action>
  <action name="action_stacked_bars">
   <property name="text">
    <string>&amp;Stacked bars</string>
   </property>
  </action>
  <action name="action_view_log">
   <property name="text">
    <string>View session &amp;log...</string>
   </property>
  </action>
  <action name="action_mysql_server_help">
   <property name="text">
    <string>MySQL server help</string>
   </property>
  </action>
  <action name="action_Column_context_menu">
   <property name="text">
    <string>[Column context menu]</string>
   </property>
  </action>
  <action name="action_Row_context_menu">
   <property name="text">
    <string>[Row context menu]</string>
   </property>
  </action>
  <action name="actionCopy_to_clipboard">
   <property name="text">
    <string>Copy to clipboard</string>
   </property>
  </action>
  <action name="actionSave_results">
   <property name="text">
    <string>Save</string>
   </property>
  </action>
  <action name="action_Selection_menu">
   <property name="text">
    <string>[Selection menu]</string>
   </property>
  </action>
  <action name="action_bubble_chart">
   <property name="text">
    <string>&amp;Bubble chart</string>
   </property>
  </action>
  <action name="action_save_results">
   <property name="icon">
    <iconset theme="document-save">
     <normaloff>../../../../../../../../../../../.designer/backup</normaloff>../../../../../../../../../../../.designer/backup</iconset>
   </property>
   <property name="text">
    <string>&amp;Save results...</string>
   </property>
   <property name="shortcut">
    <string>Ctrl+S</string>
   </property>
  </action>
  <action name="action_copy_to_clipboard">
   <property name="icon">
    <iconset theme="edit-copy">
     <normaloff>../../../../../../../../../../../.designer/backup</normaloff>../../../../../../../../../../../.designer/backup</iconset>
   </property>
   <property name="text">
    <string>&amp;Copy selection to clipboard</string>
   </property>
   <property name="shortcut">
    <string>Ctrl+C</string>
   </property>
  </action>
  <action name="action_kde_plot">
   <property name="text">
    <string>Kernel Density Estimate</string>
   </property>
  </action>
  <action name="action_ecd_plot">
   <property name="text">
    <string>Estimated cumulative distribution</string>
   </property>
  </action>
  <action name="action_save_selection">
   <property name="icon">
    <iconset theme="document-save">
     <normaloff>../../../../../../../../../.designer/backup</normaloff>../../../../../../../../../.designer/backup</iconset>
   </property>
   <property name="text">
    <string>Sa&amp;ve selection...</string>
   </property>
   <property name="shortcut">
    <string>Ctrl+Shift+S</string>
   </property>
  </action>
  <action name="action_toggle_management">
   <property name="checkable">
    <bool>true</bool>
   </property>
   <property name="text">
    <string>Show &amp;output management</string>
   </property>
  </action>
  <action name="action_toggle_columns">
   <property name="checkable">
    <bool>true</bool>
   </property>
   <property name="text">
    <string>Show &amp;column &amp;selection</string>
   </property>
  </action>
  <action name="action_create_textgrid">
   <property name="text">
    <string>Create te&amp;xtgrids...</string>
   </property>
  </action>
  <action name="action_available_modules">
   <property name="text">
    <string>Available &amp;modules...</string>
   </property>
  </action>
  <action name="actionKWIC_Keywords_in_context">
   <property name="text">
    <string>KWIC (Keywords in context)</string>
   </property>
  </action>
  <action name="actionSingle_string">
   <property name="text">
    <string>Single context string</string>
   </property>
  </action>
  <action name="actionContext_columns">
   <property name="text">
    <string>Context columns</string>
   </property>
  </action>
  <action name="actionEdit_stop_word_list">
   <property name="text">
    <string>Edit stop word list..</string>
   </property>
  </action>
  <action name="actionAdd_or_remove_grouping_column">
   <property name="text">
    <string>Add or remove grouping column...</string>
   </property>
  </action>
  <action name="actionUse_grouping_functions">
   <property name="checkable">
    <bool>true</bool>
   </property>
   <property name="text">
    <string>Apply group functions</string>
   </property>
  </action>
  <action name="actionUse_group_filters">
   <property name="checkable">
    <bool>true</bool>
   </property>
   <property name="text">
    <string>Use group filters</string>
   </property>
  </action>
  <action name="actionFrequency_list">
   <property name="text">
    <string>Frequency list</string>
   </property>
  </action>
  <action name="actionContingency_table">
   <property name="text">
    <string>Contingency table</string>
   </property>
  </action>
  <action name="actionCollocations">
   <property name="text">
    <string>Collocations</string>
   </property>
  </action>
  <action name="actionG_test_matrix">
   <property name="text">
    <string>G-test matrix</string>
   </property>
  </action>
  <action name="actionUse_summary_functions">
   <property name="checkable">
    <bool>true</bool>
   </property>
   <property name="text">
    <string>Apply summary functions</string>
   </property>
  </action>
  <action name="actionSelect_summary_functions">
   <property name="text">
    <string>Select summary functions...</string>
   </property>
  </action>
  <action name="actionAdd_edit_or_remove_row_filter">
   <property name="text">
    <string>Add, edit or remove row filter...</string>
   </property>
  </action>
  <action name="actionApply_row_filters">
   <property name="checkable">
    <bool>true</bool>
   </property>
   <property name="text">
    <string>Apply row filters</string>
   </property>
  </action>
  <action name="actionDrop_duplicate_rows">
   <property name="checkable">
    <bool>true</bool>
   </property>
   <property name="text">
    <string>Drop duplicate rows</string>
   </property>
  </action>
  <action name="actionAdd_edit_or_remove_group_filters">
   <property name="text">
    <string>Add, edit or remove group filters...</string>
   </property>
  </action>
  <action name="actionSelect_group_functions">
   <property name="text">
    <string>Select group functions...</string>
   </property>
  </action>
  <action name="actionContext_options">
   <property name="text">
    <string>Context options...</string>
   </property>
  </action>
 </widget>
 <customwidgets>
  <customwidget>
   <class>CoqListWidget</class>
   <extends>QListWidget</extends>
   <header location="global">..classes</header>
  </customwidget>
  <customwidget>
   <class>CoqTextEdit</class>
   <extends>QTextEdit</extends>
   <header location="global">..classes</header>
  </customwidget>
  <customwidget>
   <class>CoqClickableLabel</class>
   <extends>QLabel</extends>
   <header location="global">..classes</header>
  </customwidget>
  <customwidget>
   <class>CoqResultsTable</class>
   <extends>QTableView</extends>
   <header location="global">..resultstable</header>
  </customwidget>
 </customwidgets>
 <resources/>
 <connections/>
</ui><|MERGE_RESOLUTION|>--- conflicted
+++ resolved
@@ -422,11 +422,7 @@
               </sizepolicy>
              </property>
              <property name="currentIndex">
-<<<<<<< HEAD
-              <number>3</number>
-=======
               <number>0</number>
->>>>>>> f68d0696
              </property>
              <widget class="QWidget" name="tool_widgetPage1">
               <layout class="QVBoxLayout" name="verticalLayout_7">
