# -*- coding: utf-8 -*-
"""
app.py is part of Coquery.

Copyright (c) 2016 Gero Kunter (gero.kunter@coquery.org)

Coquery is released under the terms of the GNU General Public License (v3).
For details, see the file LICENSE that you should have received along 
with Coquery. If not, see <http://www.gnu.org/licenses/>.
"""

from __future__ import unicode_literals
from __future__ import print_function
from __future__ import absolute_import

import sys
import importlib
import os
import codecs
import random
import logging
from collections import defaultdict

import numpy as np
import pandas as pd
from coquery import queries
from coquery import sqlhelper
from coquery.session import *
from coquery.defines import *
from coquery.unicode import utf8
from coquery.links import get_by_hash

from . import classes
from . import errorbox
from . import contextviewer
from .pyqt_compat import QtCore, QtGui, QtHelp
from .ui import coqueryUi, coqueryTinyUi

# add required paths:
sys.path.append(options.cfg.base_path)
sys.path.append(os.path.join(options.cfg.base_path, "visualizer"))
sys.path.append(os.path.join(options.cfg.base_path, "installer"))

try:
    _fromUtf8 = QtCore.QString.fromUtf8
except AttributeError:
    def _fromUtf8(s):
        return s

class focusFilter(QtCore.QObject):
    """ Define an event filter that reacts to focus events. This filter is
    used to toggle the query selection radio buttons. """
    focus = QtCore.Signal()
    
    def eventFilter(self, obj, event):
        if event.type() == QtCore.QEvent.FocusIn:
            self.focus.emit()
            return super(focusFilter, self).eventFilter(obj, event)
        return super(focusFilter, self).eventFilter(obj, event)

class clickFilter(QtCore.QObject):
    """ Define an event filter that reacts to click events. This filter is
    used to toggle the query selection radio buttons. """
    clicked = QtCore.Signal()
    
    def eventFilter(self, obj, event):
        if event.type() == QtCore.QEvent.MouseButtonRelease:
            self.clicked.emit()
            return super(clickFilter, self).eventFilter(obj, event)
        return super(clickFilter, self).eventFilter(obj, event)

class GuiHandler(logging.StreamHandler):
    def __init__(self, *args):
        super(GuiHandler, self).__init__(*args)
        self.log_data = []
        self.app = None
        
    def setGui(self, app):
        self.app = app
        
    def emit(self, record):
        self.log_data.append(record)

class CoqueryApp(QtGui.QMainWindow):
    """ Coquery as standalone application. """

    corpusListUpdated = QtCore.Signal()
    columnVisibilityChanged = QtCore.Signal()
    rowVisibilityChanged = QtCore.Signal()
    updateMultiProgress = QtCore.Signal(int)

    def __init__(self, parent=None):
        """ Initialize the main window. This sets up any widget that needs
        spetial care, and also sets up some special attributes that relate
        to the GUI, including default appearances of the columns."""
        QtGui.QMainWindow.__init__(self, parent)

        self.file_content = None
        self.csv_options = None
        self.query_thread = None
        self.last_results_saved = True
        self.last_connection = None
        self.last_connection_state = None
        self.last_index = None
        self.corpus_manager = None
        
        self.widget_list = []
        self.Session = None
        
        self._first_corpus = False
        if options.cfg.first_run and not options.cfg.current_resources:
            self._first_corpus = True
        
        size = QtGui.QApplication.desktop().screenGeometry()
        # Retrieve font and metrics for the CoqItemDelegates
        options.cfg.font = options.cfg.app.font()
        options.cfg.metrics = QtGui.QFontMetrics(options.cfg.font)

        if size.width() < 800 or size.height() < 600:
            self.ui = coqueryTinyUi.Ui_MainWindow()
        else:
            self.ui = coqueryUi.Ui_MainWindow()
        self.ui.setupUi(self)
        
        self.ui.data_preview.setHorizontalHeader(
            classes.CoqHorizontalHeader(QtCore.Qt.Horizontal))

        self.setMenuBar(self.ui.menubar)
        
        self.setup_app()

        # the dictionaries column_width and column_color store default
        # attributes of the columns by display name. This means that problems
        # may arise if several columns have the same name!
        # FIXME: Make sure that the columns are identified correctly.
        self.column_width = {}
        self.column_color = {}
        
        self._resizing_column = False
        
        options.cfg.main_window = self

        try:
            self.restoreGeometry(options.settings.value("main_geometry"))
        except TypeError:
            pass
        try:
            self.restoreState(options.settings.value("main_state"))
        except TypeError:
            pass
        options.cfg.figure_font = options.settings.value("figure_font", QtGui.QLabel().font())
        options.cfg.table_font = options.settings.value("table_font", QtGui.QLabel().font())
        options.cfg.context_font = options.settings.value("context_font", QtGui.QLabel().font())

        # Taskbar icons in Windows require a workaround as described here:
        # https://stackoverflow.com/questions/1551605#1552105
        if sys.platform == "win32":
            import ctypes
            CoqId = 'Coquery.Coquery.{}'.format(VERSION)
            ctypes.windll.shell32.SetCurrentProcessExplicitAppUserModelID(CoqId)        
        
    def setup_app(self):
        """ Initialize all widgets with suitable data """

        self.ui.options_tree = self.create_output_options_tree()
        self.ui.output_columns.addWidget(self.ui.options_tree)

        self.ui.combo_summary.addItems(SUMMARY_MODES)
        
        if options.cfg.current_resources:
            # add available resources to corpus dropdown box:
            corpora = sorted(list(options.cfg.current_resources.keys()))
            self.ui.combo_corpus.addItems(corpora)
        
        index = self.ui.combo_corpus.findText(options.cfg.corpus)
        if index > -1:
            self.ui.combo_corpus.setCurrentIndex(index)
        
        # chamge the default query string edit to the sublassed edit class:
        self.ui.layout_query.removeWidget(self.ui.edit_query_string)
        self.ui.edit_query_string.close()        
        edit_query_string = classes.CoqTextEdit(self)
        edit_query_string.setObjectName("edit_query_string")
        self.ui.layout_query.addWidget(edit_query_string, 0, 1, 1, 2)
        self.ui.edit_query_string = edit_query_string
        
        # fix alignment of radio buttons:
        self.ui.layout_query.setAlignment(self.ui.radio_query_string, QtCore.Qt.AlignTop)
        self.ui.layout_query.setAlignment(self.ui.radio_query_file, QtCore.Qt.AlignTop)
        
        self.ui.verticalLayout_3.setAlignment(self.ui.box_corpus_select, QtCore.Qt.AlignTop)
        self.ui.verticalLayout_3.setAlignment(self.ui.box_context_mode, QtCore.Qt.AlignTop)
        self.ui.verticalLayout_3.setAlignment(self.ui.box_context_mode, QtCore.Qt.AlignTop)

        self.ui.stopword_switch = classes.CoqSwitch(state=options.cfg.use_stopwords)
        self.ui.stopword_layout.addWidget(self.ui.stopword_switch)
        self.ui.stopword_switch.toggled.connect(self.toggle_stopword_switch)
        self.set_stopword_button()
                
        self.ui.filter_switch = classes.CoqSwitch(state=options.cfg.use_corpus_filters)
        self.ui.filter_switch.toggled.connect(self.toggle_filter_switch)
        self.ui.filter_layout.addWidget(self.ui.filter_switch)
        self.set_filter_button()        

        ## set auto-completer for the filter edit:
        #self.filter_variable_model = QtGui.QStringListModel()
        #self.completer = QtGui.QCompleter()
        #self.completer.setModel(self.filter_variable_model)
        #self.completer.setCompletionMode(QtGui.QCompleter.InlineCompletion)
        #self.completer.setCaseSensitivity(QtCore.Qt.CaseInsensitive)
        #self.ui.filter_box.edit_tag.setCompleter(self.completer)

        # use a file system model for the file name auto-completer::
        self.dirModel = QtGui.QFileSystemModel()
        # make sure that the model is updated on changes to the file system:
        self.dirModel.setRootPath(QtCore.QDir.currentPath())
        self.dirModel.setFilter(QtCore.QDir.AllEntries | QtCore.QDir.NoDotAndDotDot)

        # set auto-completer for the input file edit:
        self.path_completer = QtGui.QCompleter()
        self.path_completer.setModel(self.dirModel)
        self.path_completer.setCompletionMode(QtGui.QCompleter.PopupCompletion)
        self.ui.edit_file_name.setCompleter(self.path_completer)

        # set up group columns
        self.ui.button_remove_group.setDisabled(True)
        self.ui.button_group_up.setDisabled(True)
        self.ui.button_group_down.setDisabled(True)
        #self.ui.list_group_columns.setDragEnabled(True)
        #self.ui.list_group_columns.setDragDropMode(QtGui.QAbstractItemView.InternalMove)
        self.ui.list_group_columns.viewport().setAcceptDrops(True)
        self.ui.list_group_columns.setDropIndicatorShown(False)

        self.setup_hooks()
        self.setup_menu_actions()
        self.setup_icons()

        width = max(
            self.ui.horizontalLayout_2.sizeHint().width(),
            self.ui.formLayout.sizeHint().width())
        self.ui.list_group_columns.setMaximumSize(QtCore.QSize(width, 16777215))
        
        self.change_corpus()

        self.set_query_button()
        
        self.ui.data_preview.setEnabled(False)
        self.ui.menuAnalyse.setEnabled(False)

        # set horizontal splitter: left: full stretch, right: no stretch
        self.ui.splitter.setStretchFactor(0, 1)
        self.ui.splitter.setStretchFactor(1, 0)
        # set vertical splitter: top: no stretch, bottom: full stretch
        self.ui.splitter_2.setStretchFactor(0, 0)
        self.ui.splitter_2.setStretchFactor(1, 1)

        header = self.ui.data_preview.horizontalHeader()
        header.sectionFinallyResized.connect(self.result_column_resize)
        header.setContextMenuPolicy(QtCore.Qt.CustomContextMenu)
        header.customContextMenuRequested.connect(self.show_header_menu)
        header.sectionMoved.connect(self.column_moved)

        header = self.ui.data_preview.verticalHeader()
        header.setContextMenuPolicy(QtCore.Qt.CustomContextMenu)
        header.customContextMenuRequested.connect(self.show_row_header_menu)

        self.ui.data_preview.setContextMenuPolicy(QtCore.Qt.CustomContextMenu)
        self.ui.data_preview.setSortingEnabled(False)

        self.ui.data_preview.clicked.connect(self.result_cell_clicked)
        self.ui.data_preview.horizontalHeader().setMovable(True)
        self.ui.data_preview.setSelectionBehavior(QtGui.QAbstractItemView.SelectionBehavior(QtGui.QAbstractItemView.SelectRows|QtGui.QAbstractItemView.SelectColumns))
        options.cfg.word_wrap = [0, int(QtCore.Qt.TextWordWrap)][bool(getattr(options.cfg, "word_wrap", False))]
        self.ui.data_preview.setWordWrap(options.cfg.word_wrap)

        self.ui.status_message = QtGui.QLabel("{} {}".format(NAME, VERSION))

        self.ui.combo_config = QtGui.QComboBox()

        self.ui.status_progress = QtGui.QProgressBar()
        self.ui.status_progress.hide()
        
        self.ui.multi_progress_widget = QtGui.QWidget()
        self.ui.multi_progress_layout = QtGui.QHBoxLayout(self.ui.multi_progress_widget)
        self.ui.multi_query_progress = QtGui.QProgressBar()
        self.ui.multi_query_progress.setFormat("Running query... (%v of %m)")
        self.ui.multi_status_progress = QtGui.QProgressBar()
        self.ui.multi_progress_layout.addWidget(self.ui.multi_query_progress)
        self.ui.multi_progress_layout.addWidget(self.ui.multi_status_progress)
        self.ui.multi_progress_widget.hide()
        self.updateMultiProgress.connect(self.ui.multi_query_progress.setValue)

        widget = QtGui.QWidget()
        layout = QtGui.QHBoxLayout(widget)
        layout.setContentsMargins(4, 0, 0, 0)
        layout.addWidget(self.ui.status_message)
        layout.addWidget(self.ui.status_progress)
        layout.addWidget(self.ui.multi_progress_widget)
        layout.addItem(QtGui.QSpacerItem(20, 0, QtGui.QSizePolicy.Expanding, QtGui.QSizePolicy.Minimum))        
        layout.addWidget(QtGui.QLabel(_translate("MainWindow", "Connection: ", None)))
        layout.addWidget(self.ui.combo_config)

        self.statusBar().layout().setContentsMargins(0, 0, 0, 0)
        self.statusBar().setSizePolicy(QtGui.QSizePolicy.Preferred, QtGui.QSizePolicy.Maximum)
        self.statusBar().addWidget(widget, 1)

        self.change_mysql_configuration(options.cfg.current_server)
        self.ui.combo_config.currentIndexChanged.connect(self.switch_configuration)
        
        state = self.test_mysql_connection()
        if not state:
            self.disable_corpus_widgets()
        
        self.connection_timer = QtCore.QTimer()
        self.connection_timer.timeout.connect(self.test_mysql_connection)
        self.connection_timer.start(10000)
        
    def keyPressEvent(self, e):
        """
        Add handler for key press events.
        """
        super(CoqueryApp, self).keyPressEvent(e)

    def statusBar(self):
        if hasattr(self.ui, "statusbar"):
            return self.ui.statusbar
        else:
            return super(CoqueryApp, self).statusbar()

    def setup_icons(self):
        self.ui.action_help.setIcon(self.get_icon("life-buoy"))
        self.ui.action_connection_settings.setIcon(self.get_icon("database"))
        self.ui.action_settings.setIcon(self.get_icon("wrench-screwdriver"))
        self.ui.action_build_corpus.setIcon(self.get_icon("sign-add"))
        self.ui.action_manage_corpus.setIcon(self.get_icon("database_2"))
        self.ui.action_corpus_documentation.setIcon(self.get_icon("sign-info"))
        self.ui.action_statistics.setIcon(self.get_icon("monitor"))
        self.ui.action_quit.setIcon(self.get_icon("sign-error"))
        self.ui.action_view_log.setIcon(self.get_icon("calendar-clock"))
        self.ui.action_save_results.setIcon(self.get_icon("floppy"))
        self.ui.action_save_selection.setIcon(self.get_icon("floppy"))
        self.ui.button_browse_file.setIcon(self.get_icon("folder"))
        self.ui.button_file_options.setIcon(self.get_icon("table"))
        self.ui.button_remove_group.setIcon(self.get_icon("sign-delete"))
        self.ui.button_group_up.setIcon(self.get_icon("sign-up"))
        self.ui.button_group_down.setIcon(self.get_icon("sign-down"))

    def setup_menu_actions(self):
        """ Connect menu actions to their methods."""
        self.ui.action_save_results.triggered.connect(self.save_results)
        self.ui.action_save_selection.triggered.connect(lambda: self.save_results(selection=True))
        self.ui.action_copy_to_clipboard.triggered.connect(lambda: self.save_results(selection=True, clipboard=True))
        self.ui.action_create_textgrid.triggered.connect(self.create_textgrids)
        self.ui.action_quit.triggered.connect(self.close)
        self.ui.action_build_corpus.triggered.connect(self.build_corpus)
        self.ui.action_manage_corpus.triggered.connect(self.manage_corpus)
        self.ui.action_remove_corpus.triggered.connect(self.remove_corpus)
        self.ui.action_settings.triggered.connect(self.settings)
        self.ui.action_connection_settings.triggered.connect(self.connection_settings)
        self.ui.action_statistics.triggered.connect(self.run_statistics)
        self.ui.action_corpus_documentation.triggered.connect(self.open_corpus_help)
        self.ui.action_available_modules.triggered.connect(self.show_available_modules)
        self.ui.action_about_coquery.triggered.connect(self.show_about)
        self.ui.action_help.triggered.connect(self.help)
        self.ui.action_view_log.triggered.connect(self.show_log)
        self.ui.action_mysql_server_help.triggered.connect(self.show_mysql_guide)
        
        self.ui.action_barcode_plot.triggered.connect(lambda: self.visualize_data("barcodeplot"))
        self.ui.action_beeswarm_plot.triggered.connect(lambda: self.visualize_data("beeswarmplot"))

        self.ui.action_tree_map.triggered.connect(lambda: self.visualize_data("treemap"))
        self.ui.action_heat_map.triggered.connect(lambda: self.visualize_data("heatmap"))
        self.ui.action_bubble_chart.triggered.connect(lambda: self.visualize_data("bubbleplot"))
    
        self.ui.menuDensity_plots.setEnabled(False)
        self.ui.action_kde_plot.triggered.connect(lambda: self.visualize_data("densityplot"))
        self.ui.action_ecd_plot.triggered.connect(lambda: self.visualize_data("densityplot", cumulative=True))
            
        self.ui.action_barchart_plot.triggered.connect(lambda: self.visualize_data("barplot"))
        self.ui.action_percentage_bars.triggered.connect(lambda: self.visualize_data("barplot", percentage=True, stacked=True))
        self.ui.action_stacked_bars.triggered.connect(lambda: self.visualize_data("barplot", percentage=False, stacked=True))
        
        self.ui.action_percentage_area_plot.triggered.connect(lambda: self.visualize_data("timeseries", area=True, percentage=True, smooth=True))
        self.ui.action_stacked_area_plot.triggered.connect(lambda: self.visualize_data("timeseries", area=True, percentage=False, smooth=True))
        self.ui.action_line_plot.triggered.connect(lambda: self.visualize_data("timeseries", area=False, percentage=False, smooth=True))
        
        self.ui.action_toggle_filters.triggered.connect(lambda: self.ui.filter_switch.toggle())
        self.ui.action_toggle_stopwords.triggered.connect(lambda: self.ui.stopword_switch.toggle())
        
        self.ui.menu_Results.aboutToShow.connect(self.show_results_menu)
        self.ui.menuCorpus.aboutToShow.connect(self.show_corpus_menu)
        self.ui.menuFile.aboutToShow.connect(self.show_file_menu)
        self.ui.menuSettings.aboutToShow.connect(self.show_settings_menu)
        
    def help(self):
        from . import helpviewer
        
        self.helpviewer = helpviewer.HelpViewer(parent=self)
        self.helpviewer.show()

    def show_file_menu(self):
        # leave if the results table is empty:
        if not self.ui.data_preview.isEnabled() or (self.table_model.content) == 0:
            # disable the result-related menu entries:
            self.ui.action_save_selection.setDisabled(True)
            self.ui.action_save_results.setDisabled(True)
            self.ui.action_copy_to_clipboard.setDisabled(True)
            self.ui.action_create_textgrid.setDisabled(True)
            return

        # enable "Save results"
        self.ui.action_save_results.setEnabled(True)
        self.ui.action_create_textgrid.setEnabled(True)

        # enable "Save selection" and "Copy selection to clipboard" if there 
        # is a selection:
        if self.ui.data_preview.selectionModel() and self.ui.data_preview.selectionModel().selection():
            self.ui.action_save_selection.setEnabled(True)
            self.ui.action_copy_to_clipboard.setEnabled(True)
            
    def show_corpus_menu(self):
        if self.ui.combo_corpus.count():
            self.ui.action_corpus_documentation.setEnabled(True)
            self.ui.action_statistics.setEnabled(True)
        else:
            self.ui.action_corpus_documentation.setEnabled(False)
            self.ui.action_statistics.setEnabled(False)

    def show_results_menu(self):
        self.ui.menu_Results.clear()

        # Add Output column entry:
        if self.ui.options_tree.selectedItems():
            self.ui.menuOutputOptions = self.get_output_column_menu(selection=self.ui.options_tree.selectedItems())
            self.ui.menu_Results.addMenu(self.ui.menuOutputOptions)
        else:
            self.ui.action_output_options = QtGui.QAction(self.ui.menu_Results)
            self.ui.menu_Results.addAction(self.ui.action_output_options)
            self.ui.action_output_options.setDisabled(True)
            self.ui.action_output_options.setText(_translate("MainWindow", "No output column selected.", None))
            
        self.ui.menu_Results.addSeparator()

        self.ui.menuNoColumns = QtGui.QAction(self.ui.menu_Results)
        self.ui.menuNoColumns.setText(_translate("MainWindow", "No columns selected.", None))
        self.ui.menuNoColumns.setDisabled(True)
        self.ui.menu_Results.addAction(self.ui.menuNoColumns)

        self.ui.menuNoRows = QtGui.QAction(self.ui.menu_Results)
        self.ui.menuNoRows.setText(_translate("MainWindow", "No rows selected.", None))
        self.ui.menuNoRows.setDisabled(True)
        self.ui.menu_Results.addAction(self.ui.menuNoRows)

        select = self.ui.data_preview.selectionModel()

        if select:
            # Check if columns are selected
            if select.selectedColumns():
                # Add column submenu
                selection = []
                for x in self.ui.data_preview.selectionModel().selectedColumns():
                    selection.append(self.table_model.header[x.column()])
                
                self.ui.menuColumns = self.get_column_submenu(selection=selection)
                self.ui.menu_Results.insertMenu(self.ui.menuNoColumns, self.ui.menuColumns)
                self.ui.menu_Results.removeAction(self.ui.menuNoColumns)

            # Check if rows are selected
            if select.selectedRows():
                # Add rows submenu
                selection = self.table_model.content.index[[x.row() for x in self.ui.data_preview.selectionModel().selectedRows()]]
                
                self.ui.menuRows = self.get_row_submenu(selection=selection)
                self.ui.menu_Results.insertMenu(self.ui.menuNoRows, self.ui.menuRows)
                self.ui.menu_Results.removeAction(self.ui.menuNoRows)

    def show_settings_menu(self):
        if options.cfg.stopword_list:
            self.ui.action_toggle_stopwords.setEnabled(True)
            self.ui.action_toggle_stopwords.setCheckable(True)

            if options.cfg.use_stopwords:
                self.ui.action_toggle_stopwords.setText(_translate("MainWindow", "Disable stopwords", None))
                self.ui.action_toggle_stopwords.setChecked(True)
            else:
                self.ui.action_toggle_stopwords.setText(_translate("MainWindow", "Use stopwords", None))
                self.ui.action_toggle_stopwords.setChecked(False)
        else:
            self.ui.action_toggle_stopwords.setEnabled(False)
            self.ui.action_toggle_stopwords.setText(_translate("MainWindow", "No stopwords", None))
            
        if options.cfg.filter_list:
            self.ui.action_toggle_filters.setEnabled(True)
            self.ui.action_toggle_filters.setCheckable(True)
            if options.cfg.use_corpus_filters:
                self.ui.action_toggle_filters.setChecked(True)
                self.ui.action_toggle_filters.setText(_translate("MainWindow", "Switch corpus filters off", None))
            else:
                self.ui.action_toggle_filters.setChecked(False)
                self.ui.action_toggle_filters.setText(_translate("MainWindow", "Switch corpus filters on", None))
        else:
            self.ui.action_toggle_filters.setEnabled(False)
            self.ui.action_toggle_filters.setText(_translate("MainWindow", "No corpus filters", None))

    def setup_hooks(self):
        """ 
        Hook up signals so that the GUI can adequately react to user 
        input.
        """
        # hook file browser button:
        self.ui.button_browse_file.clicked.connect(self.select_file)
        # hook file options button:
        self.ui.button_file_options.clicked.connect(self.file_options)

        # hook up events so that the radio buttons are set correctly
        # between either query from file or query from string:
        self.focus_to_file = focusFilter()
        self.ui.edit_file_name.installEventFilter(self.focus_to_file)

        self.ui.edit_file_name.textChanged.connect(self.switch_to_file)
        self.ui.edit_file_name.textChanged.connect(self.verify_file_name)
        self.focus_to_query = focusFilter()
        self.focus_to_query.focus.connect(self.switch_to_query)
        self.ui.edit_query_string.installEventFilter(self.focus_to_query)

        self.ui.combo_corpus.currentIndexChanged.connect(self.change_corpus)
        # hook run query button:
        self.ui.button_run_query.clicked.connect(self.run_query)

        self.ui.button_stopwords.clicked.connect(self.manage_stopwords)
        self.ui.button_filters.clicked.connect(self.manage_filters)
        
        self.connect_context_widgets()

        # set up hooks for the group column list:
        self.ui.button_remove_group.clicked.connect(self.remove_group_column)
        self.ui.button_group_up.clicked.connect(lambda: self.move_group_column(direction="up"))
        self.ui.button_group_down.clicked.connect(lambda: self.move_group_column(direction="down"))
        self.ui.list_group_columns.itemActivated.connect(self.activate_group_column_buttons)
        self.ui.list_group_columns.itemDropped.connect(lambda x: self.add_group_column(item=x))
        
        # set up hooks for the summary widgets:
        self.ui.radio_no_summary.clicked.connect(self.change_managing)
        self.ui.radio_summary.clicked.connect(self.change_managing)
            
        self.corpusListUpdated.connect(self.check_corpus_widgets)
        self.columnVisibilityChanged.connect(lambda: self.reaggregate(recalculate=True))

        ## FIXME: reimplement row visibility
        #self.rowVisibilityChanged.connect(self.update_row_visibility)

    def connect_context_widgets(self):
        self.ui.radio_context_none.toggled.connect(self.change_context)
        self.ui.radio_context_mode_kwic.toggled.connect(self.change_context)
        self.ui.radio_context_mode_string.toggled.connect(self.change_context)
        self.ui.radio_context_mode_columns.toggled.connect(self.change_context)
        self.ui.context_left_span.valueChanged.connect(self.change_context)
        self.ui.context_right_span.valueChanged.connect(self.change_context)

    def disconnect_context_widgets(self):
        self.ui.radio_context_none.toggled.disconnect(self.change_context)
        self.ui.radio_context_mode_kwic.toggled.disconnect(self.change_context)
        self.ui.radio_context_mode_string.toggled.disconnect(self.change_context)
        self.ui.radio_context_mode_columns.toggled.disconnect(self.change_context)
        self.ui.context_left_span.valueChanged.disconnect(self.change_context)
        self.ui.context_right_span.valueChanged.disconnect(self.change_context)

    def activate_group_column_buttons(self):
        selected = self.ui.list_group_columns.selectedItems()
        self.ui.button_remove_group.setEnabled(selected != [])
        try:
            pos_first = self.ui.list_group_columns.row(selected[0])
            pos_last = self.ui.list_group_columns.row(selected[-1])
        except IndexError:
            pos_first = 0
            pos_last = len(self.ui.list_group_columns.columns)
        self.ui.button_group_up.setEnabled(pos_first > 0)
        self.ui.button_group_down.setEnabled(pos_last < len(self.ui.list_group_columns.columns)-1)

    def move_group_column(self, direction, rc_feature=None):
        if rc_feature:
            selected = [self.ui.list_group_columns.get_item(rc_feature)]
        else:
            selected = self.ui.list_group_columns.selectedItems()
            
        pos_first = self.ui.list_group_columns.row(selected[0])
        pos_last = self.ui.list_group_columns.row(selected[-1])
        
        if direction == "up":
            start = pos_first - 1
        else:
            start = pos_first + 1
            
        features = [self.ui.list_group_columns.get_feature(x) for x in selected]
        
        for i, rc_feature in enumerate(features):
            self.ui.list_group_columns.remove_resource(rc_feature)
            self.ui.list_group_columns.insert_resource(start + i, rc_feature)

        self.activate_group_column_buttons()
        self.reaggregate()

    def add_group_column(self, rc_feature=None, item=None):
        if not item:
            if rc_feature:
                selected = [rc_feature]
            else:
                selected = [x.objectName() for x in self.ui.options_tree.selectedItems()]
            for col in selected:
                self.ui.list_group_columns.add_resource(col)

        self.activate_group_column_buttons()
        self.reaggregate()
    
    def remove_group_column(self, rc_feature=None):
        if rc_feature:
            selected = [self.ui.list_group_columns.get_item(rc_feature)]
        else:
            selected = self.ui.list_group_columns.selectedItems()
        for item in selected:
            self.ui.list_group_columns.remove_item(item)
        options.cfg.group_columns = self.get_group_columns()

        self.activate_group_column_buttons()
        self.reaggregate()

    def change_managing_type(self):
        if self.ui.radio_summary.isChecked():
            options.cfg.MODE = self.ui.combo_summary.currentText()
            self.reaggregate(recalculate=False)

    def change_managing(self):
        if self.ui.radio_no_summary.isChecked():
            options.cfg.MODE = QUERY_MODE_TOKENS
        else:
            options.cfg.MODE = self.ui.combo_summary.currentText()
        self.reaggregate(recalculate=False)

    def set_context_values(self, mode=None, left_span=None, right_span=None):
        self.disconnect_context_widgets()
        if mode == CONTEXT_KWIC:
            self.ui.radio_context_mode_kwic.setChecked(True)
        elif mode == CONTEXT_STRING:
            self.ui.radio_context_mode_string.setChecked(True)
        elif mode == CONTEXT_COLUMNS:
            self.ui.radio_context_mode_columns.setChecked(True)
        elif mode == CONTEXT_SENTENCE:
            self.ui.radio_context_mode_sentence.setChecked(True)
        elif mode == CONTEXT_NONE:
            self.ui.radio_context_none.setChecked(True)
            
        if left_span is not None:
            self.ui.context_left_span.setValue(left_span)
        if right_span is not None:
            self.ui.context_right_span.setValue(right_span)

        if self.ui.radio_context_none.isChecked():
            self.ui.context_left_span.setDisabled(True)
            self.ui.context_right_span.setDisabled(True)
        else:
            self.ui.context_left_span.setEnabled(True)
            self.ui.context_right_span.setEnabled(True)
        self.connect_context_widgets()

    def get_context_values(self):
        # determine context mode:
        if self.ui.radio_context_none.isChecked():
            options.cfg.context_mode = CONTEXT_NONE
        if self.ui.radio_context_mode_kwic.isChecked():
            options.cfg.context_mode = CONTEXT_KWIC
        if self.ui.radio_context_mode_string.isChecked():
            options.cfg.context_mode  = CONTEXT_STRING
        if self.ui.radio_context_mode_columns.isChecked():
            options.cfg.context_mode  = CONTEXT_COLUMNS

        # get context options:
        options.cfg.context_left = self.ui.context_left_span.value()
        options.cfg.context_right = self.ui.context_right_span.value()
        options.cfg.context_span = max(self.ui.context_left_span.value(), self.ui.context_right_span.value())

    def change_context(self):
        # determine context mode:
        if self.ui.radio_context_none.isChecked():
            options.cfg.context_left = 0
            options.cfg.context_right = 0
            options.cfg.context_span = 0
        else:
            options.cfg.context_left = self.ui.context_left_span.value()
            options.cfg.context_right = self.ui.context_right_span.value()
            options.cfg.context_span = max(self.ui.context_left_span.value(), self.ui.context_right_span.value())
            
        self.set_context_values()
        self.get_context_values()            
            
        self.disconnect_context_widgets()
        self.reaggregate()
        self.connect_context_widgets()

    def enable_corpus_widgets(self):
        self.ui.options_area.setEnabled(True)
        self.ui.action_statistics.setEnabled(True)
        self.ui.action_remove_corpus.setEnabled(True)

    def disable_corpus_widgets(self):
        self.ui.options_area.setEnabled(False)
        self.ui.action_statistics.setEnabled(False)
        self.ui.action_remove_corpus.setEnabled(False)

    def check_corpus_widgets(self):
        if options.cfg.current_resources:
            self.enable_corpus_widgets()
        else:
            self.disable_corpus_widgets()

    def column_moved(self):
        pass
        #self.reaggregate()
        #if self.Session.query_type == queries.ContingencyQuery:
            #self.reaggregate(query_type=queries.ContingencyQuery, recalculate=True)
        
    def result_column_resize(self, index, old, new):
        #header = self.table_model.header[index].lower()
        #options.cfg.column_width[header.replace(" ", "_").replace(":", "_")] = new
        ## notify the GUI that the whole data frame has changed:
        #self.table_model.dataChanged.emit(
            #self.table_model.createIndex(0, 0), 
            #self.table_model.createIndex(self.table_model.rowCount(), self.table_model.columnCount()))

        #self.ui.data_preview.setTextElideMode(QtCore.Qt.ElideMiddle)
        #self.ui.data_preview.setHorizontalScrollMode(self.ui.data_preview.ScrollPerPixel)
        if options.cfg.word_wrap:
<<<<<<< HEAD
            self.resize_rows()
=======
            self.ui.data_preview.resizeRowsToContents()
>>>>>>> 8c50f323

    def result_cell_clicked(self, index=None, token_id=None):
        """
        Launch the context viewer.
        """
        token_width = 1

        if index is not None:
            if self.Session.query_type == queries.ContrastQuery:
                from . import independencetestviewer
                if self.ui.data_preview.model().data(index, QtCore.Qt.DisplayRole):
                    data = self.ui.data_preview.model().data(index, QtCore.Qt.UserRole)
                    viewer = independencetestviewer.IndependenceTestViewer(data, icon=options.cfg.icon)
                    viewer.show()
                    self.widget_list.append(viewer)
                return
            
            model_index = index
            row = model_index.row()
            data = self.table_model.content.iloc[row]
            meta_data = self.table_model.invisible_content.iloc[row]
            
            if isinstance(self.Session, StatisticsSession):
                column = data.index[model_index.column()]
                self.show_unique_values(rc_feature=meta_data["coquery_invisible_rc_feature"],
                                        uniques=column != "coq_statistics_entries")
            else:
                try:
                    token_id = meta_data["coquery_invisible_corpus_id"]
                    token_width = meta_data["coquery_invisible_number_of_tokens"]
                except KeyError:
                    QtGui.QMessageBox.critical(self, "Context error", msg_no_context_available)
                    
        origin_id = options.cfg.main_window.Session.Corpus.get_source_id(token_id)
        
        viewer = contextviewer.ContextView(
            self.Session.Corpus, int(token_id), int(origin_id), int(token_width), 
            icon=options.cfg.icon)
        viewer.show()
        self.widget_list.append(viewer)

    def verify_file_name(self):
        file_name = str(self.ui.edit_file_name.text())
        if not os.path.isfile(file_name):
            self.ui.edit_file_name.setStyleSheet('QLineEdit { background-color: rgb(255, 255, 192) }')
            self.ui.button_file_options.setEnabled(False)
            return False
        else:
            self.ui.edit_file_name.setStyleSheet('QLineEdit { background-color: white } ')
            self.ui.button_file_options.setEnabled(True)
            return True

    def switch_to_file(self):
        """ Toggle to query file input. """
        #self.ui.radio_query_file.setFocus()
        self.ui.radio_query_file.setChecked(True)

    def switch_to_query(self):
        """ Toggle to query string input. """
        self.ui.radio_query_string.setChecked(True)

    def create_output_options_tree(self):
        """ 
        Create and setup a tree widget for the output columns
        """
        tree = classes.CoqTreeWidget()
        tree.setColumnCount(1)
        tree.setHeaderHidden(True)
        tree.setRootIsDecorated(True)

        tree.setContextMenuPolicy(QtCore.Qt.CustomContextMenu)
        tree.customContextMenuRequested.connect(self.get_output_column_menu)        
        
        tree.addLink.connect(self.add_link)
        tree.addFunction.connect(self.add_function)
        tree.addGroup.connect(self.add_group_column)
        tree.removeGroup.connect(self.remove_group_column)
        tree.removeItem.connect(self.remove_item)
        
        sizePolicy = QtGui.QSizePolicy(QtGui.QSizePolicy.Minimum, QtGui.QSizePolicy.Preferred)
        sizePolicy.setHorizontalStretch(0)
        sizePolicy.setVerticalStretch(0)
        sizePolicy.setHeightForWidth(tree.sizePolicy().hasHeightForWidth())
        tree.setSizePolicy(sizePolicy)

        return tree
    
    def finalize_reaggregation(self):
        self.display_results(drop=False)
        self.stop_progress_indicator()
        self.show_query_status()
        self.resize_rows()
        
    def run_reaggregation(self, recalculate):
        self.Session.aggregate_data(recalculate)
        
    def reaggregate(self,recalculate=True):
        """
        Reaggregate the current data table when changing the visibility of
        the table columns.
        """
        options.cfg.group_columns = self.get_group_columns()

        if not self.Session:
            return
        
        self.showMessage("Managing data...")
        self.unfiltered_tokens = len(self.Session.data_table.index)
        self.thread = classes.CoqThread(lambda: self.run_reaggregation(recalculate), parent=self)
        self.thread.taskFinished.connect(self.finalize_reaggregation)

        if not self.Session.has_cached_data():
            self.start_progress_indicator()
        
        self.Session.start_timer()
        self.thread.start()

    @staticmethod
    def get_icon(s, small_n_flat=True):
        """
        Return an icon that matches the given string.
        
        Parameters
        ----------
        s : str 
            The name of the icon. In the case of small-n-flat icons, the name 
            does not contain an extension, this is added automatically.
        small_n_flat : bool 
            True if the icon is from the 'small-n-flat' icon set. False if it 
            is artwork provided by Coquery (in the icons/artwork/ 
            subdirectory).
        """
        icon = QtGui.QIcon()
        if small_n_flat:
            path = os.path.join(options.cfg.base_path, "icons", "small-n-flat", "PNG", "{}.png".format(s))
        else:
            path = os.path.join(options.cfg.base_path, "icons", "artwork", s)
        icon.addFile(path)
        assert os.path.exists(path), "Image not found: {}".format(path)
        return icon

    def show_query_status(self):
        if not hasattr(self.Session, "start_time"):
            self.Session.start_time = datetime.datetime.now()
        self.Session.stop_timer()

        try:
            diff = (self.Session.end_time - self.Session.start_time)
        except TypeError:
            duration_str = "NA"
        else:
            duration = diff.seconds
            if duration > 3600:
                duration_str = "{} hrs, {} min, {} s".format(duration // 3600, duration % 3600 // 60, duration % 60)
            elif duration > 60:
                duration_str = "{} min, {}.{} s".format(duration // 60, duration % 60, str(diff.microseconds)[:3])
            else:
                duration_str = "{}.{} s".format(duration, str(diff.microseconds)[:3])

        if QtGui.QLabel().palette().window().color().red() > 127:
            col = "#ff0000"
        else:
            col = "#7f0000"

        s = "Number of matches: {num:<8} Unique matches: {uniq:<8} Duration of last operation: {dur}"

        if options.cfg.number_of_tokens and self.unfiltered_tokens != 0:
            s = "<font color='{{col}}'>Note: </font> Match limit ({{lim:<8}}) enabled. {s}".format(s=s)

        self.showMessage(s.format(
            num=self.unfiltered_tokens, 
            uniq=len(self.table_model.content),
            dur=duration_str, col=col,
            lim=options.cfg.number_of_tokens))

    def change_corpus(self):
        """ 
        Change the output options list depending on the features available
        in the current corpus. If no corpus is avaiable, disable the options
        area and some menu entries. If any corpus is available, these widgets
        are enabled again.
        """
        if not options.cfg.current_resources:
            self.disable_corpus_widgets()
            self.ui.centralwidget.setEnabled(False)
        else:
            self.enable_corpus_widgets()
            self.ui.centralwidget.setEnabled(True)

        if self.ui.combo_corpus.count():
            corpus_name = utf8(self.ui.combo_corpus.currentText())
            self.resource, self.corpus, self.lexicon, self.path = options.cfg.current_resources[corpus_name]

            #self.ui.filter_box.resource = self.resource
            #corpus_variables = [x for _, x in self.resource.get_corpus_features()]
            #corpus_variables.append("Freq")
            #corpus_variables.append("Freq.pmw")
            #try:
                #self.filter_variable_model.setStringList(corpus_variables)
            #except AttributeError:
                #pass
        options.cfg.corpus = utf8(self.ui.combo_corpus.currentText())
        self.change_corpus_features()

    def change_corpus_features(self):
        """ 
        Construct a new output option tree.
        
        The content of the tree depends on the features that are available in
        the current resource. All features that were checked in the old output 
        option tree will also be checked in the new one. In this way, users 
        can easily change between corpora without loosing their output column 
        selections.        
        """
        
        if not options.cfg.current_resources:
            self.ui.options_tree.clear()
            return
        
        table_dict = self.resource.get_table_dict()
        # Ignore denormalized tables:
        tables = [x for x in table_dict.keys() if not x.startswith("corpusngram")]
        # ignore internal  variables of the form {table}_id, {table}_table,
        # {table}_table_{other}
        for table in tables:
            for var in list(table_dict[table]):
                if var == "corpus_id":
                    continue
                if (var.endswith("_table") or 
                    var.endswith("_id") or 
                    var.startswith("{}_table".format(table)) or
                    var.startswith("corpusngram_")):
                    table_dict[table].remove(var)
                    
        # Rearrange table names so that they occur in a sensible order:
        for x in reversed(["word", "lemma", "corpus", "speaker", "source", "file"]):
            if x in tables:
                tables.remove(x)
                tables.insert(0, x)
        tables.remove("coquery")
        tables.remove("statistics")
        tables.append("statistics")
        tables.append("coquery")
        
        last_checked = list(self.ui.options_tree.get_checked())
        
        # After installing the first corpus during the first launch of 
        # Coquery, the word_label column is automatically selected so that 
        # new users unfamiliar with the concept of output columns will get 
        # reasonable defaults:
        if options.cfg.first_run:
            if self._first_corpus:
                last_checked = ["word_label"]
                self._first_corpus = False
        
        self.ui.options_tree.clear()
        
        # populate the self.ui.options_tree with a root for each table:
        for table in tables:
            root = classes.CoqTreeItem()
            root.setObjectName(coqueryUi._fromUtf8("{}_table".format(table)))
            root.setFlags(root.flags() | QtCore.Qt.ItemIsUserCheckable | QtCore.Qt.ItemIsSelectable)
            try:
                label = getattr(self.resource, str("{}_table".format(table)))
            except AttributeError:
                label = table.capitalize()
                
            root.setText(0, label)
            root.setCheckState(0, QtCore.Qt.Unchecked)
            if table_dict[table]:
                self.ui.options_tree.addTopLevelItem(root)
            
            # add a leaf for each table variable, in alphabetical order:
            for _, var in sorted([(getattr(self.resource, x), x) for x in table_dict[table]]):
                leaf = classes.CoqTreeItem()
                leaf.setObjectName(coqueryUi._fromUtf8(var))
                root.addChild(leaf)
                label = getattr(self.resource, var)
                # Add labels if this feature is mapped to a query item type
                try:
                    if var == self.resource.query_item_word:
                        label = "{} [Word]".format(label)
                except AttributeError:
                    pass
                try:
                    if var == self.resource.query_item_lemma:
                        label = "{} [Lemma]".format(label)
                except AttributeError:
                    pass
                try:
                    if var == self.resource.query_item_transcript:
                        label = "{} [Transcript]".format(label)
                except AttributeError:
                    pass
                try:
                    if var == self.resource.query_item_pos:
                        label = "{} [POS]".format(label)
                except AttributeError:
                    pass
                try:
                    if var == self.resource.query_item_gloss:
                        label = "{} [Gloss]".format(label)
                except AttributeError:
                    pass
                leaf.setText(0, label)
                if label != getattr(self.resource, var):
                    leaf.setIcon(0, self.get_icon("tag"))
                    root.setIcon(0, self.get_icon("tag"))

                if var in last_checked: 
                    leaf.setCheckState(0, QtCore.Qt.Checked)
                else:
                    leaf.setCheckState(0, QtCore.Qt.Unchecked)
                leaf.update_checkboxes(0, expand=True)

        for link in options.cfg.table_links[options.cfg.current_server]:
            self.add_table_link(link)

        for _, group_column in self.ui.list_group_columns.columns:
            if not hasattr(self.resource, group_column):
                self.ui.list_group_columns.remove_resource(group_column)

    def fill_combo_corpus(self):
        """ 
        Add the available corpus names to the corpus selection combo box. 
        """
        try:
            self.ui.combo_corpus.currentIndexChanged.disconnect()
        except TypeError:
            # ignore error if the combo box was not yet connected
            pass

        # remember last corpus name:
        last_corpus = utf8(self.ui.combo_corpus.currentText())

        # add corpus names:
        self.ui.combo_corpus.clear()
        self.ui.combo_corpus.addItems(sorted(list(options.cfg.current_resources.keys())))

        # try to return to last corpus name:
        new_index = self.ui.combo_corpus.findText(last_corpus)
        if new_index == -1:
            new_index = 0
            
        self.ui.combo_corpus.setCurrentIndex(new_index)
        self.ui.combo_corpus.setEnabled(True)
        self.ui.combo_corpus.currentIndexChanged.connect(self.change_corpus)

        self.check_corpus_widgets()
            
    def resize_rows(self):
        self.resize_thread = classes.CoqThread(self.ui.data_preview.resizeRowsToContents, parent=self)
        self.resize_thread.start()
    
    def display_results(self, drop=True):
        self.ui.data_preview.setEnabled(True)
        self.ui.data_preview.setFont(options.cfg.table_font)

        # enable menu entries:
        self.ui.action_save_results.setEnabled(True)
        self.ui.action_copy_to_clipboard.setEnabled(True)

        # Visualizations menu is disabled for corpus statistics:
        if isinstance(self.Session, StatisticsSession):
            self.ui.menuAnalyse.setEnabled(False)
        else:
            self.ui.menuAnalyse.setEnabled(True)

        self.table_model = classes.CoqTableModel(self.Session.output_object, session=self.Session)
        self.ui.data_preview.setModel(self.table_model)
<<<<<<< HEAD
        
=======

>>>>>>> 8c50f323
        if drop:
            # drop row colors and row visibility:

            ## FIXME: reimplement row visibility
            #self.Session.reset_row_visibility(self.Session.query_type)
            #options.cfg.row_visibility = collections.defaultdict(dict)
            options.cfg.row_color = {}
        # set column widths:
        for i, column in enumerate(self.table_model.header):
            if column in options.cfg.column_width:
                pass
                #self.ui.data_preview.setColumnWidth(i, options.cfg.column_width[column])
                #self.ui.data_preview.setColumnWidth(i, options.cfg.column_width[column.lower().replace(" ", "_").replace(":", "_")])
        
        #set delegates:
        header = self.ui.data_preview.horizontalHeader()
        for i in range(header.count()):
            column = self.table_model.header[header.logicalIndex(i)]
            if (column in (
                    "coq_conditional_probability_left", 
                    "coq_conditional_probability_right",  
                    "statistics_overall_proportion", 
                    "statistics_query_proportion",
                    "statistics_normalized",
                    "coq_statistics_uniquenessratio") or 
                 column.startswith(("func_FREQ_NORM", "func_PROPORTION"))):
                deleg = classes.CoqProbabilityDelegate(self.ui.data_preview)
            elif column in ("statistics_column_total"):
                deleg = classes.CoqTotalDelegate(self.ui.data_preview)                
            elif column.startswith("statistics_g_test"):
                deleg = classes.CoqLikelihoodDelegate(self.ui.data_preview)
            else:
                deleg = classes.CoqResultCellDelegate(self.ui.data_preview)
            self.ui.data_preview.setItemDelegateForColumn(i, deleg)

        # reset row delegates if an ALL row has previously been set:
        if hasattr(self, "_old_row_delegate"):
            row, delegate = self._old_row_delegate
            self.ui.data_preview.setItemDelegateForRow(row, delegate)
            del self._old_row_delegate

        # set row delegate for ALL row of Contingency aggregates:
        if options.cfg.MODE == QUERY_MODE_CONTINGENCY:
            row = self.table_model.rowCount() - 1
            self._old_row_delegate = (row, self.ui.data_preview.itemDelegateForRow(row))
            self.ui.data_preview.setItemDelegateForRow(row, classes.CoqTotalDelegate(self.ui.data_preview))

        if self.table_model.rowCount():
            self.last_results_saved = False
        
        if options.cfg.memory_dump:
            memory_dump()

    def select_file(self):
        """ Call a file selector, and add file name to query file input. """
        name = QtGui.QFileDialog.getOpenFileName(directory=options.cfg.query_file_path)
        
        # getOpenFileName() returns different types in PyQt and PySide, fix:
        if type(name) == tuple:
            name = name[0]
        
        if name:
            options.cfg.query_file_path = os.path.dirname(utf8(name))
            self.ui.edit_file_name.setText(name)
            self.switch_to_file()
            
    def file_options(self):
        """ Get CSV file options for current query input file. """
        from . import csvoptions
        
        csv_options = csvoptions.CSVOptions(
            sep=options.cfg.input_separator,
            header=options.cfg.file_has_headers,
            quote_char=options.cfg.quote_char,
            skip_lines=options.cfg.skip_lines,
            #encoding=options.cfg.input_encoding,
            encoding="utf-16",
            selected_column=options.cfg.query_column_number)
        
        results = csvoptions.CSVOptionDialog.getOptions(
            utf8(self.ui.edit_file_name.text()),
            csv_options, self, icon=options.cfg.icon)
        
        if results:
            options.cfg.input_separator = results.sep 
            options.cfg.query_column_number = results.selected_column
            options.cfg.file_has_headers = results.header
            options.cfg.skip_lines = results.skip_lines
            options.cfg.quote_char = results.quote_char
            options.cfg.input_encoding = results.encoding
            
            if options.cfg.input_separator == "{tab}":
                options.cfg.input_separator = "\t"
            elif options.cfg.input_separator == "{space}":
                options.cfg.input_separator = " "
            self.switch_to_file()


    def set_stopword_button(self):
        if len(options.cfg.stopword_list):
            self.ui.stopword_switch.show()
        else:
            self.ui.stopword_switch.hide()
            self.ui.stopword_switch.setOff()
            options.cfg.use_stopwords = False

    def toggle_stopword_switch(self):
        options.cfg.use_stopwords = self.ui.stopword_switch.isOn()

    def manage_stopwords(self):
        from . import stopwords 
        old_list = options.cfg.stopword_list
        result = stopwords.Stopwords.manage(options.cfg.stopword_list, options.cfg.icon)
        if result is not None:
            options.cfg.stopword_list = result
        self.set_stopword_button()
        # activate the filter switch if the filter list was empty before, but 
        # is filled now:
        if not old_list and options.cfg.stopword_list:
            self.ui.stopword_switch.setOn()
    
    def set_filter_button(self):
        if len(options.cfg.filter_list):
            self.ui.filter_switch.show()
        else:
            self.ui.filter_switch.hide()
            self.ui.filter_switch.setOff()
            options.cfg.use_corpus_filters = False

    def toggle_filter_switch(self):
        options.cfg.use_corpus_filters = self.ui.filter_switch.isOn()

    def manage_filters(self):
        from . import filterviewer
        old_list = options.cfg.filter_list
        result = filterviewer.Filters.manage(options.cfg.filter_list, options.cfg.icon)
        if result is not None:
            options.cfg.filter_list = result
        self.set_filter_button()
        
        # activate the filter switch if the filter list was empty before, but 
        # is filled now:
        if not old_list and options.cfg.filter_list:
            self.ui.filter_switch.setOn()
            options.cfg.use_corpus_filters = True
    
    def save_results(self, selection=False, clipboard=False):
        if not clipboard:
            if selection:
                caption = "Save selected query results – Coquery"
            else:
                caption = "Save query results – Coquery"
            name = QtGui.QFileDialog.getSaveFileName(
                caption=caption,
                directory=options.cfg.results_file_path)
            if type(name) == tuple:
                name = name[0]
            if not name:
                return
            options.cfg.results_file_path = os.path.dirname(name)
        try:
            header = self.ui.data_preview.horizontalHeader()
            ordered_headers = [self.table_model.header[header.logicalIndex(i)] for i in range(header.count())]
            # FIXME: use manager instead
            #ordered_headers = [x for x in ordered_headers if options.cfg.column_visibility.get(x, True)]
            tab = self.table_model.content[ordered_headers]

            ## restrict to visible rows:
            # FIXME: reimplement row visibility
            #tab = tab[self.Session.row_visibility[self.Session.query_type]]
            
            # restrict to selection?
            if selection or clipboard:
                sel = self.ui.data_preview.selectionModel().selection()
                selected_rows = set([])
                selected_columns = set([])
                for x in sel.indexes():
                    selected_rows.add(x.row())
                    selected_columns.add(x.column())
                tab = tab.iloc[list(selected_rows)][list(selected_columns)]
            
            if clipboard:
                cb = QtGui.QApplication.clipboard()
                cb.clear(mode=cb.Clipboard)
                cb.setText(tab.to_csv(
                    sep=str("\t"),
                    index=False,
                    header=[options.cfg.main_window.Session.translate_header(x) for x in tab.columns],
                    encoding=options.cfg.output_encoding), mode=cb.Clipboard)
            else:
                tab.to_csv(name,
                        sep=options.cfg.output_separator,
                        index=False,
                        header=[options.cfg.main_window.Session.translate_header(x) for x in tab.columns],
                        encoding=options.cfg.output_encoding)
        except IOError as e:
            QtGui.QMessageBox.critical(self, "Disk error", msg_disk_error)
        except (UnicodeEncodeError, UnicodeDecodeError):
            QtGui.QMessageBox.critical(self, "Encoding error", msg_encoding_error)
        else:
            if not selection and not clipboard:
                self.last_results_saved = True

    def create_textgrids(self):
        if not options.use_tgt:
            errorbox.alert_missing_module("tgt", self)
            return

        name = QtGui.QFileDialog.getExistingDirectory(directory=options.cfg.textgrids_file_path, options=QtGui.QFileDialog.ReadOnly|QtGui.QFileDialog.ShowDirsOnly|QtGui.QFileDialog.HideNameFilterDetails)
        if type(name) == tuple:
            name = name[0]
        if name:
            options.cfg.corpus_source_path = name
        else:
            return

        from coquery.textgrids import TextgridWriter

        options.cfg.textgrids_file_path = name

        header = self.ui.data_preview.horizontalHeader()
        ordered_headers = [self.table_model.header[header.logicalIndex(i)] for i in range(header.count())]
        # FIXME: use manager instead
        #ordered_headers = [x for x in ordered_headers if options.cfg.column_visibility.get(x, True)]
        ordered_headers.append("coquery_invisible_corpus_id")
        tab = self.table_model.content[ordered_headers]

        ## restrict to visible rows:
        # FIXME: reimplement row visibility
        #tab = tab[self.Session.row_visibility[self.Session.query_type]]
            
        writer = TextgridWriter(tab, self.Session.Resource)
        n = writer.write_grids(name, ordered_headers)
        self.showMessage("Done writing {} text grids to {}.".format(n, name))
    
    def showMessage(self, S):
        self.ui.status_message.setText(S)
        
    def showConnectionStatus(self, S):
        self.ui.status_server.setText(S)
    
    def exception_during_query(self):
        if isinstance(self.exception, UnsupportedQueryItemError):
            QtGui.QMessageBox.critical(self, "Error in query string – Coquery", str(self.exception), QtGui.QMessageBox.Ok, QtGui.QMessageBox.Ok)
        else:
            errorbox.ErrorBox.show(self.exc_info, self.exception)
        self.showMessage("Query failed.")
        self.set_query_button()
        self.stop_progress_indicator()
        
    def start_progress_indicator(self, n=None):
        """ Show the progress indicator, and make it move. """
        if n is None:
            self.ui.status_progress.setRange(0, 0)
            self.ui.status_progress.show()
        else:
            self.ui.multi_query_progress.setMaximum(n)
            self.ui.multi_status_progress.setRange(0, 0)
            self.ui.multi_progress_widget.show()
            
        self._multi_progress = n
        
    def stop_progress_indicator(self):
        """ Stop the progress indicator from moving, and hide it as well. """
        self.ui.status_progress.setRange(0, 1)
        self.ui.status_progress.hide()
        self.ui.multi_status_progress.setRange(0, 1)
        self.ui.multi_progress_widget.hide()
        
    def finalize_query(self, to_file=False):
        self.query_thread = None
        if to_file:
            self.showMessage("Query results written to {}.".format(options.cfg.output_path))
            self.set_query_button()
            self.stop_progress_indicator()
        else:
            self.Session = self.new_session
            del self.new_session
            self.reaggregate()
            self.set_query_button()
            self.stop_progress_indicator()
            
            if isinstance(self.Session, StatisticsSession):
                self.ui.group_aggregation.setEnabled(False)
            else:
                self.ui.group_aggregation.setEnabled(True)
            
        # Create an alert in the system taskbar to indicate that the query has 
        # completed:
        options.cfg.app.alert(self, 0)
        logger.info("Done")
        
    def get_output_column_menu(self, point=None, selection=[]):
        if point:
            item = self.ui.options_tree.itemAt(point)
        else:
            item = selection[0]

        if not item:
            return

        # create a context menu:
        menu = QtGui.QMenu("Output column options", self)
        action = QtGui.QWidgetAction(self)

        # if point is set, the menu was called as a context menu: 
        if point:
            # Use column name as header
            label = QtGui.QLabel("<b>{}</b>".format(item.text(0)), self)
            label.setAlignment(QtCore.Qt.AlignCenter)
            action.setDefaultWidget(label)
            menu.addAction(action)
        
        # no options are shown for entries from the special tables and for 
        # linked tables (but for columns from linked tables)
        if not (item.objectName().startswith("statistics") or
                item.objectName().endswith("_table")):
            add_link = QtGui.QAction("&Link an external table", self)
            add_grouping = QtGui.QAction("Add to &group columns", self)
            remove_link = QtGui.QAction("&Remove linked table", self)
            remove_grouping = QtGui.QAction("Remove from &group columns", self)
            view_entries = QtGui.QAction("View all &values", self)
            view_unique = QtGui.QAction("View &unique values", self)
            
            parent = item.parent()

            if hasattr(item, "link"):
                menu.addAction(remove_link)
                remove_link.triggered.connect(lambda: self.ui.options_tree.removeItem.emit(item))
            else:
                if not item.objectName().startswith("coquery"):
                    menu.addAction(view_unique)
                    menu.addAction(view_entries)
                    view_unique.setEnabled(options.cfg.gui.test_mysql_connection())
                    view_entries.setEnabled(options.cfg.gui.test_mysql_connection())
                    view_unique.triggered.connect(lambda: self.show_unique_values(item))
                    view_entries.triggered.connect(lambda: self.show_unique_values(item, uniques=False))

                menu.addSeparator()

                if not item.objectName().startswith("coquery"):
                    if not hasattr(item.parent(), "link"):
                        menu.addAction(add_link)
                        add_link.triggered.connect(lambda: self.ui.options_tree.addLink.emit(item))

                if self.ui.list_group_columns.find_resource(item.objectName()) is not None:
                    menu.addAction(remove_grouping)
                    remove_grouping.triggered.connect(lambda: self.ui.options_tree.removeGroup.emit(item.objectName()))
                else:
                    menu.addAction(add_grouping)
                    add_grouping.triggered.connect(lambda: self.ui.options_tree.addGroup.emit(item.objectName()))
        else:
            if utf8(item.objectName()).endswith("_table"):
                unavailable = QtGui.QAction(_translate("MainWindow", "No option available for tables.", None), self)
            else:
                 unavailable = QtGui.QAction(_translate("MainWindow", "No option available for special columns.", None), self)
            unavailable.setDisabled(True)
            menu.addAction(unavailable)      
            
            
        # if point is set, the menu was called as a context menu: 
        if point:
            menu.popup(self.ui.options_tree.mapToGlobal(point))
            menu.exec_()            
        else:
            return menu

    def show_unique_values(self, item=None, rc_feature=None, uniques=True):
        from . import uniqueviewer
        resource = self.resource
        if item is not None:
            rc_feature = item.objectName()
        else:
            rc_feature = rc_feature
        
        _, hashed, table, feature = resource.split_resource_feature(rc_feature)
        if hashed is None:
            db_name = resource.db_name
        else:
            _, ext_res = get_by_hash(hashed)
            db_name = ext_res.db_name
                
        uniqueviewer.UniqueViewer.show(
            "{}_{}".format(table, feature),
            db_name, uniques=uniques, parent=self)

    def get_column_submenu(self, selection=[], point=None):
        """
        Create a submenu for one or more columns.
        
        Column submenus contain obtions for hiding, showing, renaming, 
        colorizing, and sorting result columns. The set of available options 
        depends on the number of columns selected, the data type of their 
        content, and their current visibility.
        
        Column submenus can either be generated as context menus for the 
        headers in the results table, or from the Output main menu entry. 
        In the former case, the parameter 'point' indicates the screen 
        position of the context menu. In the latter case, point is None.
        
        Parameters
        ----------
        selection : list
            A list of column names 
        point : QPoint
            The screen position for which the context menu is requested
        """
        
        # show menu about the column
        menu = QtGui.QMenu("Column options", self)

        if point:
            header = self.ui.data_preview.horizontalHeader()
            index = header.logicalIndexAt(point.x())
            column = self.table_model.header[index]
            if column not in selection:
                selection = [column]

        session = options.cfg.main_window.Session
        manager = options.get_manager(options.cfg.MODE, session.Resource.name)
        sorter = manager.get_sorter(selection[0])

        display_name = "<br/>".join([session.translate_header(x) for x in selection])

        action = QtGui.QWidgetAction(self)
        label = QtGui.QLabel("<b>{}</b>".format(display_name), self)
        label.setAlignment(QtCore.Qt.AlignCenter)
        action.setDefaultWidget(label)
        menu.addAction(action)
        menu.addSeparator()

        if len(selection) > 1:
            suffix = "s"
        else:
            suffix = ""

        if not all([x not in manager.hidden_columns for x in selection]):
            action = QtGui.QAction("&Show column{}".format(suffix), self)
            action.triggered.connect(lambda: self.show_columns(selection))
            action.setIcon(self.get_icon("sign-maximize"))
            menu.addAction(action)

        if not all([x in manager.hidden_columns for x in selection]):
            action = QtGui.QAction("&Hide column{}".format(suffix), self)
            action.triggered.connect(lambda: self.hide_columns(selection))
            action.setIcon(self.get_icon("sign-minimize"))
            menu.addAction(action)

        # Only show additional options if all columns are visible:
        if all([x not in manager.hidden_columns for x in selection]):
        
            if len(selection) == 1:
                action = QtGui.QAction("&Rename column...", self)
                action.triggered.connect(lambda: self.rename_column(column))
                menu.addAction(action)

            if set(selection).intersection(set(options.cfg.column_color.keys())):
                action = QtGui.QAction("&Reset color{}".format(suffix), self)
                action.triggered.connect(lambda: self.reset_colors(selection))
                menu.addAction(action)

            action = QtGui.QAction("&Change color{}...".format(suffix), self)
            action.triggered.connect(lambda: self.change_colors(selection))
            menu.addAction(action)
            
            menu.addSeparator()
            
            action = QtGui.QAction("&Add function...", self)
            action.triggered.connect(lambda: self.add_function_to_columns(selection))
            menu.addAction(action)
            
            if all([x.startswith("func_") for x in selection]):
                if len(selection) == 1:
                    action = QtGui.QAction("&Edit function...", self)
                    action.triggered.connect(lambda: self.edit_function(selection[0]))
                    menu.addAction(action)
                action = QtGui.QAction("&Remove function{}".format(suffix), self)
                action.triggered.connect(lambda: self.remove_functions(selection))
                menu.addAction(action)
                
            menu.addSeparator()

            if len(selection) == 1:
                column = selection[0]
                group = QtGui.QActionGroup(self, exclusive=True)
                
                sort_none = group.addAction(QtGui.QAction("Do not sort", self, checkable=True))
                sort_asc = group.addAction(QtGui.QAction("&Ascending", self, checkable=True))
                sort_desc = group.addAction(QtGui.QAction("&Descending", self, checkable=True))

                sort_none.triggered.connect(lambda: self.change_sorting_order(column, None))
                sort_asc.triggered.connect(lambda: self.change_sorting_order(column, ascending=True))
                sort_desc.triggered.connect(lambda: self.change_sorting_order(column, ascending=False))

                menu.addAction(sort_none)
                menu.addAction(sort_asc)
                menu.addAction(sort_desc)
                
                if self.table_model.content[[column]].dtypes[0] == "object":
                    sort_asc_rev = group.addAction(QtGui.QAction("&Ascending, reverse", self, checkable=True))
                    sort_desc_rev = group.addAction(QtGui.QAction("&Descending, reverse", self, checkable=True))
                    sort_asc_rev.triggered.connect(lambda: self.change_sorting_order(column, ascending=True, reverse=True))
                    sort_desc_rev.triggered.connect(lambda: self.change_sorting_order(column, ascending=True, reverse=True))
                    menu.addAction(sort_asc_rev)
                    menu.addAction(sort_desc_rev)

                try:
                    if sorter.ascending:
                        if sorter.reverse:
                            sort_asc_rev.setChecked(True)
                        else:
                            sort_asc.setChecked(True)
                    else:
                        if sorter.reverse:
                            sort_desc_rev.setChecked(True)
                        else:
                            sort_desc.setChecked(True)
                except AttributeError:
                    sort_none.setChecked(True)
        return menu

    def get_row_submenu(self, selection=pd.Series(), point=None):
        """
        Create a submenu for one or more rows.
        
        Column submenus contain obtions for hiding, showing, and colorizing
        result rows. The set of available options depends on the number of 
        rows selected, and their current visibility.
        
        Row submenus can either be generated as context menus for the row 
        names in the results table, or from the Output main menu entry. 
        In the former case, the parameter 'point' indicates the screen 
        position of the context menu. In the latter case, point is None.
        
        Parameters
        ----------
        selection : list
            A list of row indices
        point : QPoint
            The screen position for which the context menu is requested
        """
        
        menu = QtGui.QMenu("Row options", self)
        if len(selection) == 0:
            if point:
                header = self.ui.data_preview.verticalHeader()
                row = header.logicalIndexAt(point.y())
                selection = self.table_model.content.index[[row]]
        length = len(selection)
        if length > 1:
            display_name = "{} rows selected".format(len(selection))
        elif length == 1:
            display_name = "Row menu"
        else:
            display_name = "(no row selected)"
        action = QtGui.QWidgetAction(self)
        label = QtGui.QLabel("<b>{}</b>".format(display_name), self)
        label.setAlignment(QtCore.Qt.AlignCenter)
        action.setDefaultWidget(label)
        menu.addAction(action)
        if length:
            menu.addSeparator()

            ## FIXME: reimplement row visibility
            ## Check if any row is hidden
            #row_vis = self.Session.row_visibility[self.Session.query_type][selection]
            #if not row_vis.all():
                #if length > 1:
                    #if ~row_vis.all():
                        #action = QtGui.QAction("&Show rows", self)
                    #else:
                        #action = QtGui.QAction("&Show hidden rows", self)
                #else:
                    #action = QtGui.QAction("&Show row", self)
                #action.triggered.connect(lambda: self.set_row_visibility(selection, True))
                #action.setIcon(self.get_icon("sign-maximize"))
                #menu.addAction(action)
            ## Check if any row is visible
            #if row_vis.any():
                #if length > 1:
                    #if row_vis.all():
                        #action = QtGui.QAction("&Hide rows", self)
                    #else:
                        #action = QtGui.QAction("&Hide visible rows", self)
                #else:
                    #action = QtGui.QAction("&Hide row", self)
                #action.triggered.connect(lambda: self.set_row_visibility(selection, False))
                #action.setIcon(self.get_icon("sign-minimize"))
                #menu.addAction(action)

            menu.addSeparator()
            
            # Check if any row has a custom color:
            if any([x in options.cfg.row_color for x in selection]):
                action = QtGui.QAction("&Reset color", self)
                action.triggered.connect(lambda: self.reset_row_color(selection))
                menu.addAction(action)

            action = QtGui.QAction("&Change color...", self)
            action.triggered.connect(lambda: self.change_row_color(selection))
            menu.addAction(action)
        return menu

    def show_header_menu(self, point=None):
        """
        Show a context menu for the current column selection. If no column is
        selected, show a context menu for the column that has been clicked on.
        """
        selection = []
        for x in self.ui.data_preview.selectionModel().selectedColumns():
            selection.append(self.table_model.header[x.column()])
        
        header = self.ui.data_preview.horizontalHeader()
        self.menu = self.get_column_submenu(selection=selection, point=point)
        self.menu.popup(header.mapToGlobal(point))

    def show_row_header_menu(self, point=None):
        """
        Show a context menu for the current row selection. If no row is
        selected, show a context menu for the row that has been clicked on.
        """
        selection = []
        
        selection = self.table_model.content.index[[x.row() for x in self.ui.data_preview.selectionModel().selectedRows()]]
        
        header = self.ui.data_preview.verticalHeader()
        self.menu = self.get_row_submenu(selection=selection, point=point)
        self.menu.popup(header.mapToGlobal(point))

    def rename_column(self, column):
        """
        Open a dialog in which the column name can be changed.
        
        Parameters
        ----------
        column : column index
        """
        from .renamecolumn import RenameColumnDialog
        
        column_name = self.Session.translate_header(column, ignore_alias=True)
        current_name = options.cfg.column_names.get(column, column_name)
        
        name = RenameColumnDialog.get_name(column_name,
                                           current_name)
        options.cfg.column_names[column] = name

    def hide_columns(self, selection):
        """
        Show the columns in the selection.

        Parameters
        ----------
        selection : list
            A list of column names.
        """
        manager = options.get_manager(options.cfg.MODE, 
                                      options.cfg.main_window.Session.Resource.name)
        for column in selection:
            manager.hide_column(column)
        self.update_columns()

    def show_columns(self, selection):
        """
        Show the columns in the selection.

        Parameters
        ----------
        selection : list
            A list of column names.
        """
        manager = options.get_manager(options.cfg.MODE, 
                                      options.cfg.main_window.Session.Resource.name)
        for column in selection:
            manager.show_column(column)
        self.update_columns()

    def update_columns(self):
        """
        Update the table by emitting the adequate signals.
        
        This method emits geometriesChanged, layoutChanged and 
        columnVisibilityChanged signals, and also resorts the table if 
        necessary.
        """
        self.table_model.layoutChanged.emit()
        self.columnVisibilityChanged.emit()
        self.ui.data_preview.horizontalHeader().geometriesChanged.emit()

    ## FIXME: reimplement row visibility
    #def update_row_visibility(self):
        #"""
        #Update the aggregations if row visibility has changed.
        #"""
        #self.Session.drop_cached_aggregates()
        #self.reaggregate()

    ## FIXME: reimplement row visibility
    #def set_row_visibility(self, selection, state):
        #""" 
        #Set the visibility of the selected rows.
        
        #Parameters
        #----------
        #selection : list
            #A list of row indices
        
        #state : bool
            #True if the rows should be visible, or False to hide the rows
        #"""
        #self.Session.row_visibility[self.Session.query_type][selection] = state

        #self.ui.data_preview.verticalHeader().geometriesChanged.emit()
        #self.table_model.rowVisibilityChanged.emit()
        #self.table_model.layoutChanged.emit()

    def reset_colors(self, selection):
        """
        Reset the colors of the columns in the selection.

        Parameters
        ----------
        selection : list
            A list of column names.
        """
        for column in selection:
            try:
                options.cfg.column_color.pop(column)
                self.table_model.layoutChanged.emit()
            except KeyError:
                pass

    def change_colors(self, selection):
        """
        Change the colors of the columns in the selection to one
        selected from a dialog.

        Parameters
        ----------
        selection : list
            A list of column names.
        """
        col = QtGui.QColorDialog.getColor()
        if col.isValid():
            for column in selection:
                options.cfg.column_color[column] = col.name()
        
    def reset_row_color(self, selection):
        for x in selection:
            try:
                options.cfg.row_color.pop(np.int64(x))
            except KeyError:
                pass
        #self.table_model.layoutChanged.emit()

    def change_row_color(self, selection):
        col = QtGui.QColorDialog.getColor()
        if col.isValid():
            for x in selection:
                options.cfg.row_color[np.int64(x)] = col.name()
        
    def change_sorting_order(self, column, ascending, reverse=False):
        manager = options.get_manager(options.cfg.MODE, 
                                      options.cfg.main_window.Session.Resource.name)
        if ascending is None:
            manager.remove_sorter(column)
        else:
            manager.add_sorter(column, ascending, reverse)
        self.reaggregate(recalculate=False)

    def set_query_button(self):
        """ Set the action button to start queries. """
        self.ui.button_run_query.clicked.disconnect()
        self.ui.button_run_query.clicked.connect(self.run_query)
        self.ui.button_run_query.setText(gui_label_query_button)
        self.ui.button_run_query.setIcon(self.get_icon("go"))
        
    def set_stop_button(self):
        """ Set the action button to stop queries. """
        self.ui.button_run_query.clicked.disconnect()
        self.ui.button_run_query.clicked.connect(self.stop_query)
        self.ui.button_run_query.setText(gui_label_stop_button)
        self.ui.button_run_query.setIcon(self.get_icon("stop"))
    
    def stop_query(self):
        response = QtGui.QMessageBox.warning(self, "Unfinished query", msg_query_running, QtGui.QMessageBox.Yes, QtGui.QMessageBox.No)
        if response == QtGui.QMessageBox.Yes:
            # FIXME: This isn't working well at all. A possible solution
            # using SQLAlchemy may be found here:
            # http://stackoverflow.com/questions/9437498
            
            logger.warning("Last query is incomplete.")
            self.ui.button_run_query.setEnabled(False)
            self.ui.button_run_query.setText("Wait...")
            self.showMessage("Terminating query...")
            try:
                self.Session.Corpus.resource.DB.kill_connection()
            except Exception as e:
                pass
            if self.query_thread:
                self.query_thread.terminate()
                self.query_thread.wait()
            self.showMessage("Last query interrupted.")
            self.ui.button_run_query.setEnabled(True)
            self.set_query_button()
            self.stop_progress_indicator()
        
    def run_query(self):
        shift_pressed = options.cfg.app.keyboardModifiers() & QtCore.Qt.ShiftModifier
        options.cfg.to_file = shift_pressed
        if options.cfg.to_file:
            caption = "Choose output file... – Coquery"
            name = QtGui.QFileDialog.getSaveFileName(
                caption=caption,
                directory=options.cfg.output_file_path,
                filter="CSV files (*.csv)")
            if type(name) == tuple:
                name = name[0]
            if not name:
                return
            options.cfg.output_file_path = name
            options.cfg.output_path = name
            
        self.getGuiValues()
        self.showMessage("Preparing query...")
        try:
            if self.ui.radio_query_string.isChecked():
                options.cfg.query_list = options.cfg.query_list[0].splitlines()
                self.new_session = SessionCommandLine()
            else:
                if not self.verify_file_name():
                    QtGui.QMessageBox.critical(self, "Invalid file name – Coquery", msg_filename_error, QtGui.QMessageBox.Ok, QtGui.QMessageBox.Ok)
                    return
                self.new_session = SessionInputFile()
        except TokenParseError as e:
            QtGui.QMessageBox.critical(self, "Query string parsing error – Coquery", e.par, QtGui.QMessageBox.Ok, QtGui.QMessageBox.Ok)
        except SQLNoConfigurationError:
            QtGui.QMessageBox.critical(self, "Database configuration error – Coquery", msg_sql_no_configuration, QtGui.QMessageBox.Ok, QtGui.QMessageBox.Ok)
        except SQLInitializationError as e:
            QtGui.QMessageBox.critical(self, "Database initialization error – Coquery", msg_initialization_error.format(code=e), QtGui.QMessageBox.Ok, QtGui.QMessageBox.Ok)
        except CollocationNoContextError as e:
            QtGui.QMessageBox.critical(self, "Collocation error – Coquery", str(e), QtGui.QMessageBox.Ok, QtGui.QMessageBox.Ok)
        except RuntimeError as e:
            QtGui.QMessageBox.critical(self, "Runtime error – Coquery", str(e), QtGui.QMessageBox.Ok, QtGui.QMessageBox.Ok)
        except Exception as e:
            errorbox.ErrorBox.show(sys.exc_info(), e)
        else:
            self.set_stop_button()
            if not options.cfg.to_file:
                if len(self.new_session.query_list) == 1:
                    self.showMessage("Running query...")
                else:
                    self.showMessage("")
            else:
                self.showMessage("Writing to file...")

            self.start_progress_indicator(n=len(self.new_session.query_list))
            self.query_thread = classes.CoqThread(self.new_session.run_queries, to_file=options.cfg.to_file, parent=self)
            self.query_thread.taskFinished.connect(lambda: self.finalize_query(options.cfg.to_file))
            self.query_thread.taskException.connect(self.exception_during_query)
            self.query_thread.start()

    def run_statistics(self):
        if not self.last_results_saved:
            response = QtGui.QMessageBox.warning(
            self, "Discard unsaved data", msg_warning_statistics, QtGui.QMessageBox.No, QtGui.QMessageBox.Yes)
            if response == QtGui.QMessageBox.No:
                return
        
        self.getGuiValues()
        self.new_session = StatisticsSession()
        self.showMessage("Gathering corpus statistics...")
        self.start_progress_indicator()
        self.query_thread = classes.CoqThread(self.new_session.run_queries, parent=self)
        self.query_thread.taskFinished.connect(self.finalize_query)
        self.query_thread.taskException.connect(self.exception_during_query)
        self.query_thread.start()

    def visualize_data(self, name, **kwargs):
        """
        Visualize the current results table using the specified visualization 
        module.
        """
        
        # check if seaborn can be loaded:
        try:
            import seaborn
        except ImportError:
            errorbox.alert_missing_module("Seaborn", self)
            return
        
        from . import visualization
        
        # try to import the specified visualization module:
        name = "visualizer.{}".format(name)
        try:
            module = importlib.import_module(name)
        except Exception as e:
            msg = "<code style='color: darkred'>{type}: {code}</code>".format(
                type=type(e).__name__, code=sys.exc_info()[1])
            logger.error(msg)
            QtGui.QMessageBox.critical(
                self, "Visualization error – Coquery",
                VisualizationModuleError(name, msg).error_message)
            return 
        
        # try to do the visualization:
        try:
            dialog = visualization.VisualizerDialog()
            dialog.Plot(
                self.table_model,
                self.ui.data_preview,
                module.Visualizer,
                parent=self,
                **kwargs)

        except (VisualizationNoDataError, VisualizationInvalidLayout, VisualizationInvalidDataError) as e:
            QtGui.QMessageBox.critical(
                self, "Visualization error – Coquery",
                str(e))
        except Exception as e:
            errorbox.ErrorBox.show(sys.exc_info())
        
    def save_configuration(self):
        self.getGuiValues()
        options.save_configuration()

    def open_corpus_help(self):
        if self.ui.combo_corpus.isEnabled():
            current_corpus = utf8(self.ui.combo_corpus.currentText())
            resource, _, _, module = options.cfg.current_resources[current_corpus]
            try:
                url = resource.url
            except AttributeError:
                QtGui.QMessageBox.critical(None, "Documentation error – Coquery", msg_corpus_no_documentation.format(corpus=current_corpus), QtGui.QMessageBox.Ok, QtGui.QMessageBox.Ok)
            else:
                import webbrowser
                webbrowser.open(url)
        
    def remove_corpus(self, entry):
        """
        Remove the database and corpus module for 'corpus_name'. If the 
        corpus was created from a text directory, also remove the installer.
        
        Parameters
        ----------
        entry : CoqAccordionEntry
            The entry from the corpus manager that has been selected for 
            removal
        """
        from . import removecorpus

        try:
            resource, _, _, module = options.cfg.current_resources[entry.name]
        except KeyError:
            if entry.adhoc:
                database = "coq_{}".format(entry.name.lower())
            else:
                database = ""
            module = ""
        else:
            database = resource.db_name

        response = removecorpus.RemoveCorpusDialog.select(
            entry, options.cfg.current_server)
        if response and QtGui.QMessageBox.question(
            self,
            "Remove corpus – Coquery",
            "Do you really want to remove the selected corpus components?",
            QtGui.QMessageBox.Ok | QtGui.QMessageBox.Cancel) == QtGui.QMessageBox.Ok:
            rm_module, rm_database, rm_installer = response
            success = True

            if rm_database and database and sqlhelper.has_database(options.cfg.current_server, database):
                try:
                    sqlhelper.drop_database(options.cfg.current_server, database)
                except Exception as e:
                    raise e
                    QtGui.QMessageBox.critical(
                        self, 
                        "Database error – Coquery", 
                        msg_remove_corpus_error.format(corpus=resource.name, code=e), 
                        QtGui.QMessageBox.Ok, QtGui.QMessageBox.Ok)
                    success = False

            # Remove the corpus module:
            if rm_module and success and module:
                try:
                    if os.path.exists(module):
                        os.remove(module)
                except IOError:
                    QtGui.QMessageBox.critical(self, "Storage error – Coquery", msg_remove_corpus_disk_error, QtGui.QMessageBox.Ok, QtGui.QMessageBox.Ok)
                    success = False
                else:
                    success = True
                    # also try to remove the compiled python module:
                    try:
                        os.remove("{}c".format(module))
                    except (IOError, OSError):
                        pass
            
            # remove the corpus installer if the corpus was created from 
            # text files:
            if rm_installer and success:
                try:
                    res, _, _, _ = options.cfg.current_resources[entry.name]
                    path = os.path.join(options.cfg.adhoc_path, "coq_install_{}.py".format(res.db_name))
                    os.remove(path)
                except Exception as e:
                    print(e)
                else:
                    success = True

            options.set_current_server(options.cfg.current_server)
            self.fill_combo_corpus()
            if success and (rm_installer or rm_database or rm_module):
                logger.warning("Removed corpus {}.".format(entry.name))
                self.showMessage("Removed corpus {}.".format(entry.name))
                self.corpusListUpdated.emit()
                
            self.change_corpus()

    def build_corpus(self):
        from coquery. installer import coq_install_generic
        from .corpusbuilder_interface import BuilderGui

        builder = BuilderGui(coq_install_generic.BuilderClass, parent=self)
        try:
            result = builder.display()
        except Exception as e:
            errorbox.ErrorBox.show(sys.exc_info())
        if result:
            options.set_current_server(options.cfg.current_server)
        self.fill_combo_corpus()
        self.change_corpus()
        self.corpusListUpdated.emit()
            
    def build_corpus_from_table(self):
        from coquery. installer import coq_install_generic_table
        from .corpusbuilder_interface import BuilderGui
        builder = BuilderGui(coq_install_generic_table.BuilderClass, onefile=True, parent=self)
        try:
            result = builder.display()
        except Exception as e:
            errorbox.ErrorBox.show(sys.exc_info())
        if result:
            options.set_current_server(options.cfg.current_server)
        self.fill_combo_corpus()
        self.change_corpus()
        self.corpusListUpdated.emit()
            
    def install_corpus(self, builder_class):
        from .corpusbuilder_interface import InstallerGui

        builder = InstallerGui(builder_class, self)
        try:
            result = builder.display()
        except Exception as e:
            errorbox.ErrorBox.show(sys.exc_info())
        if result:
            options.set_current_server(options.cfg.current_server)
        self.fill_combo_corpus()
        self.change_corpus()
        self.corpusListUpdated.emit()
            
    def manage_corpus(self):
        from . import corpusmanager
        if self.corpus_manager:
            self.corpus_manager.raise_()
            self.corpus_manager.activateWindow()
        else:
            try:
                self.corpus_manager = corpusmanager.CorpusManager(parent=self)        
            except Exception as e:
                raise e
            self.corpus_manager.show()
            self.corpus_manager.installCorpus.connect(self.install_corpus)
            self.corpus_manager.removeCorpus.connect(self.remove_corpus)
            self.corpus_manager.buildCorpus.connect(self.build_corpus)
            self.corpus_manager.buildCorpusFromTable.connect(self.build_corpus_from_table)
            self.corpusListUpdated.connect(self.corpus_manager.update)
            
            try:
                result = self.corpus_manager.exec_()
            except Exception as e:
                logger.error(e)
                raise e
            self.corpusListUpdated.disconnect(self.corpus_manager.update)
            
            try:
                self.corpus_manager.close()
            except AttributeError:
                pass

            self.corpus_manager = None
            self.fill_combo_corpus()
            
    def closeEvent(self, event):
        def shutdown():
            options.settings.setValue("main_geometry", self.saveGeometry())
            options.settings.setValue("main_state", self.saveState())
            options.settings.setValue("figure_font", options.cfg.figure_font)
            options.settings.setValue("table_font", options.cfg.table_font)
            options.settings.setValue("context_font", options.cfg.context_font)
            while self.widget_list:
                x = self.widget_list.pop(0)
                x.close()
                del x
            self.save_configuration()
            event.accept()

        if not self.last_results_saved and options.cfg.ask_on_quit:
            response = QtGui.QMessageBox.warning(self, "Unsaved results", msg_unsaved_data, QtGui.QMessageBox.Yes, QtGui.QMessageBox.No)
            if response == QtGui.QMessageBox.Yes:
                shutdown()
            else:
                event.ignore()            
        else:
            shutdown()
        
    def settings(self):
        from . import settings
        old_context_font = options.cfg.context_font
        last_wrap = options.cfg.word_wrap
        settings.Settings.manage(options.cfg, self)
        if options.cfg.word_wrap != last_wrap:
            self.ui.data_preview.setWordWrap(options.cfg.word_wrap)
            self.resize_rows()

        self.ui.data_preview.setFont(options.cfg.table_font)

        if options.cfg.context_font != old_context_font:
            for widget in self.widget_list:
                if isinstance(widget, contextviewer.ContextView):
                    widget.update_context()

    def change_current_server(self):
        name = self.ui.combo_config.currentText()
        if name:
            name = utf8(name)
            self.change_mysql_configuration(name)

    def switch_configuration(self, x):
        name = utf8(self.ui.combo_config.itemText(int(x)))
        self.change_mysql_configuration()

    def change_mysql_configuration(self, name=None):
        """
        Change the current connection to the configuration 'name'. If 'name' 
        is empty, take the configuration name from the connection combo box.
        """
        
        if not name:
            name = utf8(self.ui.combo_config.currentText())
            
        try:
            self.ui.combo_config.currentIndexChanged.disconnect()
        except (RuntimeError, TypeError):
            pass
        
        self.ui.combo_config.clear()
        self.ui.combo_config.addItems(sorted(options.cfg.server_configuration))
        if name:
            options.set_current_server(str(name))
            index = self.ui.combo_config.findText(name)
            self.ui.combo_config.setCurrentIndex(index)
            self.test_mysql_connection()

        self.ui.combo_config.currentIndexChanged.connect(self.switch_configuration)

        self.fill_combo_corpus()
        self.change_corpus()

    def test_mysql_connection(self):
        """
        Tests whether a connection to the MySQL host is available, also update 
        the GUI to reflect the status.
        
        This method tests the currently selected MySQL configuration. If a 
        connection can be established using this configuration, the current 
        combo box entry is marked by a tick icon. 
        
        If no connection can be established, the current combo box entry is 
        marked by a warning icon.

        Returns
        -------
        state : bool
            True if a connection is available, or False otherwise.
        """
        if not options.cfg.current_server:
            return False
        else:
            try:
                state, _ = sqlhelper.test_configuration(options.cfg.current_server)
            except ImportError:
                state = False
        # Only do something if the current connection status has changed:
        if state != self.last_connection_state or options.cfg.current_server != self.last_connection:
            # Remember the item that has focus:
            active_widget = options.cfg.app.focusWidget()
            
            # Choose a suitable icon for the connection combo box:
            if state:
                icon = self.get_icon("sign-check")
            else:
                icon = self.get_icon("sign-error")

                
            # Disconnect the currentIndexChanged signal to avoid infinite
            # recursive loop:
            try:
                self.ui.combo_config.currentIndexChanged.disconnect()
            except (TypeError, RuntimeError):
                pass
            # add new entry with suitable icon, remove old icon and reset index:
            index = self.ui.combo_config.findText(options.cfg.current_server)
            self.ui.combo_config.insertItem(index + 1, icon, options.cfg.current_server)
            self.ui.combo_config.setCurrentIndex(index + 1)
            self.ui.combo_config.removeItem(index)
            self.ui.combo_config.setCurrentIndex(index)
            self.last_connection_state = state
            self.last_connection = options.cfg.current_server
            self.last_index = index
            # reconnect currentIndexChanged signal:
            self.ui.combo_config.currentIndexChanged.connect(self.switch_configuration)

            self.ui.options_area.setDisabled(True)
            if state:
                self.fill_combo_corpus()
                if self.ui.combo_corpus.count():
                    self.ui.options_area.setDisabled(False)

            if active_widget:
                active_widget.setFocus()

        return state

    def connection_settings(self):
        from . import connectionconfiguration
        try:
            config_dict, name = connectionconfiguration.ConnectionConfiguration.choose(options.cfg.current_server, options.cfg.server_configuration)
        except TypeError:
            return
        else:
            options.cfg.server_configuration = config_dict
            self.change_mysql_configuration(name)

    def show_mysql_guide(self):
        from . import mysql_guide
        mysql_guide.MySqlGuide.display()

    def getGuiValues(self):
        """ Set the values in options.cfg.* depending on the current values
        in the GUI. """
        
        if options.cfg:
            options.cfg.corpus = utf8(self.ui.combo_corpus.currentText())

            if self.ui.radio_no_summary.isChecked():
                options.cfg.MODE = QUERY_MODE_TOKENS
            else:
                summary_type = self.ui.combo_summary.currentText()
                options.cfg.MODE = summary_type

            self.get_context_values()
                
            # either get the query input string or the query file name:
            if self.ui.radio_query_string.isChecked():
                if type(self.ui.edit_query_string) == QtGui.QLineEdit:
                    options.cfg.query_list = [utf8(self.ui.edit_query_string.text())]
                else:
                    options.cfg.query_list = [utf8(self.ui.edit_query_string.toPlainText())]
            options.cfg.input_path = utf8(self.ui.edit_file_name.text())
            options.cfg.select_radio_query_file = bool(self.ui.radio_query_file.isChecked())

            options.cfg.external_links = self.get_external_links()
            options.cfg.selected_features = self.get_selected_features()
            options.cfg.selected_functions = self.get_functions()
            options.cfg.group_columns = self.get_group_columns()
            return True

    def get_selected_features(self):
        """
        Traverse through the output columns tree and obtain all features that 
        are checked.

        Returns
        -------
        l : list 
            A list of resource features that were checked in the tree widget.
        """
        def traverse(node):
            checked = []
            for child in [node.child(i) for i in range(node.childCount())]:
                checked += traverse(child)
            if node.checkState(0) == QtCore.Qt.Checked and not node.isDisabled() and not node.objectName().endswith("_table"):
                if node.objectName() != "":
                    checked.append(node.objectName())
            return checked

        tree = self.ui.options_tree
        l = []
        for root in [tree.topLevelItem(i) for i in range(tree.topLevelItemCount())]:
            l += traverse(root)
        return l
        
    def get_external_links(self):
        """
        Traverse through the output columns tree and obtain all external links 
        that are checked.
        
        Returns
        -------
        l : list 
            A list of tuples. The first element of each tuple is a Link object 
            (defined in linkselect.py), and the second element is a string 
            specifying the resource feature that establishes the link.
        """
        def traverse(node):
            checked = []
            for child in [node.child(i) for i in range(node.childCount())]:
                checked += traverse(child)
            if node.checkState(0) == QtCore.Qt.Checked:
                try:
                    parent = node.parent()
                except AttributeError:
                    print("Warning: Node has no parent")
                    logger.warn("Warning: Node has no parent")
                    return checked
                if parent and parent.isLinked():
                    checked.append((parent.link, node.rc_feature))
            return checked

        tree = self.ui.options_tree
        l = []
        for root in [tree.topLevelItem(i) for i in range(tree.topLevelItemCount())]:
            l += traverse(root)
        return l

    def get_group_columns(self):
        """
        Return a list of currently selected group columns
        """
        return [x for _, x in self.ui.list_group_columns.columns]

    def get_functions(self):
        """
        Traverse through the output columns tree and obtain all functions that 
        are checked.
        
        Returns
        -------
        l : list 
            A list of tuples. The first element of each tuple is the resource 
            feature, the second element is the function, and the third element
            is the name of the function as it appears in the tree widget. 
        """
        def traverse(node):
            checked = []
            for child in [node.child(i) for i in range(node.childCount())]:
                checked += traverse(child)
            if node.checkState(0) == QtCore.Qt.Checked and node._func:
                checked.append((node.objectName(), 
                                node._func, 
                                True,
                                node.full_label,
                                str(node.text(0))))
            return checked

        tree = self.ui.options_tree
        l = []
        for root in [tree.topLevelItem(i) for i in range(tree.topLevelItemCount())]:
            l += traverse(root)
        return l

    def show_log(self):
        from . import logfile
        log_view = logfile.LogfileViewer(parent=self)
        log_view.show()
        self.widget_list.append(log_view)

    def show_about(self):
        from . import about
        about = about.AboutDialog(parent=self)
        about.exec_()
        
    def show_available_modules(self):
        from . import availablemodules
        available = availablemodules.AvailableModulesDialog(parent=self)
        available.show()
        self.widget_list.append(available)
        
    def setGUIDefaults(self):
        """ Set up the gui values based on the values in options.cfg.* """

        # set corpus combo box to current corpus:
        index = self.ui.combo_corpus.findText(options.cfg.corpus)
        if index > -1:
            self.ui.combo_corpus.setCurrentIndex(index)

        if options.cfg.MODE == QUERY_MODE_TOKENS:
            self.ui.radio_no_summary.setChecked(True)
        else:
            self.ui.radio_summary.setChecked(True)
            self.ui.combo_summary.setCurrentIndex(SUMMARY_MODES.index(options.cfg.MODE))
            self.ui.combo_summary.currentIndexChanged.connect(self.change_managing_type)

        self.ui.edit_file_name.setText(options.cfg.input_path)
        self.ui.edit_query_string.setText("\n".join(options.cfg.query_list))

        self.ui.radio_query_string.setChecked(not options.cfg.select_radio_query_file)
        self.ui.radio_query_file.setChecked(options.cfg.select_radio_query_file)
        
        for rc_feature in options.cfg.selected_features:
            self.ui.options_tree.setCheckState(rc_feature, QtCore.Qt.Checked)
        
        self.set_context_values(mode = options.cfg.context_mode, 
                                left_span=options.cfg.context_left, 
                                right_span=options.cfg.context_right)

        #for filt in list(options.cfg.filter_list):
            #self.ui.filter_box.addTag(filt)
            #options.cfg.filter_list.remove(filt)
        
        if options.cfg.use_stopwords:
            self.ui.stopword_switch.setOn()
        if options.cfg.use_corpus_filters:
            self.ui.filter_switch.setOn()
        
        # get table from last session, if possible:
        try:
            self.table_model.set_header(options.cfg.last_header)
            self.table_model.set_data(options.cfg.last_content)
            self.Session = options.cfg.last_session
            self.ui.data_preview.setModel(self.table_model)
        except AttributeError:
            pass
        
        for col in [x for x in options.cfg.group_columns if x]:
            self.ui.list_group_columns.add_resource(col)
            options.cfg.group_columns = self.get_group_columns()

        self.activate_group_column_buttons()
        

    #def select_table(self):
        #"""
        #Open a table select widget.
        
        #The table select widget contains a QTreeWidget with all corpora 
        #except the currently active one as parents, and the respective tables
        #as children.
        
        #The return tuple contains the corpus and the table name. 
        
        #Returns
        #-------
        #(corpus, table) : tuple
            #The name of the corpus and the name of the table from that corpus
            #as feature strings. 
        #"""
        
        
        #corpus, table, feature = linkselect.LinkSelect.display(self)
        
        #corpus = "bnc"
        #table = "word"
        #feature_name = "word_label"
        
        #return (corpus, table, feature_name)

    def add_table_link(self, link):
        """
        Adds the columns from the linked table to the output column tree.
        """
        if link.res_from == utf8(self.ui.combo_corpus.currentText()):
            item = self.ui.options_tree.getItem(link.rc_from)
            
            res_from, _, _, _ = options.cfg.current_resources[link.res_from]
            ext_res, _, _, _ = options.cfg.current_resources[link.res_to]

            _, _, tab, feat = ext_res.split_resource_feature(link.rc_to)
            ext_table = "{}_table".format(tab)
            
            #link.key_feature = str(item.objectName())
            #resource, _, _ = options.get_resource(utf8(self.ui.combo_corpus.currentText()))
            #link._from = (resource.name, link.key_feature)
            
            tree = classes.CoqTreeLinkItem()
            tree.setCheckState(0, QtCore.Qt.Unchecked)
            tree.setLink(link)
            tree.setText(0, "{}.{}".format(
                link.res_to,
                getattr(ext_res, ext_table)))

            table = ext_res.get_table_dict()[tab]
            table = sorted(table, key=lambda x: getattr(ext_res, x))
            # fill new tree with the features from the linked table (exclude
            # the linking feature):
            for rc_feature in [x for x in table if x != link.rc_to]:
                _, _, _, feature = ext_res.split_resource_feature(rc_feature)
                # exclude special resource features
                if feature not in ("id", "table") and not feature.endswith("_id"):
                    new_item = classes.CoqTreeItem()
                    new_item.setText(0, getattr(ext_res, rc_feature))
                    new_item.rc_feature = rc_feature
                    new_item.setObjectName("{}.{}".format(link.get_hash(), rc_feature))
                    new_item.setCheckState(0, QtCore.Qt.Unchecked)
                    tree.addChild(new_item)

            ## Insert newly created table as a child of the linked item:
            item.addChild(tree)
            item.setExpanded(True)
            
    def add_link(self, item):
        """
        Link the selected output column to a column from an external table.
        
        The method opens a dialog from which a column in an external table 
        can be selected. Then, a link is added from the argument to that 
        column so that rows from the external table that have the same value
        in the linked table as in the output column from the present corpus
        can be included in the output.
        
        Parameters
        ----------
        item : CoqTreeItem
            An entry in the output column list
        """
        from . import linkselect
        column = 0

        current_corpus = utf8(self.ui.combo_corpus.currentText())
        resource, _, _ = options.get_resource(current_corpus)

        link = linkselect.LinkSelect.pick(
            res_from=resource, 
            rc_from=item.objectName(),
            corpus_omit=[current_corpus],
            parent=self)
        
        if not link:
            return
        else:
            options.cfg.table_links[options.cfg.current_server].append(link)
            self.add_table_link(link)
            
    def add_function_to_columns(self, columns):
        from . import functionapply

        response = functionapply.FunctionDialog.set_function(
            columns=columns, parent=self)

        if not response:
            return
        else:
            fun_type, value, aggr, label = response
            fun = fun_type(columns=columns, value=value, aggr=aggr, label=label)
            session = options.cfg.main_window.Session
            manager = options.get_manager(options.cfg.MODE, session.Resource.name)
            manager.add_column_function(fun)
            self.update_columns()

    def edit_function(self, column):
        from . import functionapply
        session = options.cfg.main_window.Session
        manager = options.get_manager(options.cfg.MODE, session.Resource.name)
        func = manager.get_function(column)
        response = functionapply.FunctionDialog.edit_function(func, parent=self)
        if response:
            fun_type, value, aggr, label = response
            new_func = fun_type(columns=func.columns, value=value, aggr=aggr, label=label)
            manager.replace_column_function(func, new_func)
            self.update_columns()

    def remove_functions(self, columns):
        session = options.cfg.main_window.Session
        manager = options.get_manager(options.cfg.MODE, session.Resource.name)
        for col in columns:
            func = manager.get_function(col)
            manager.remove_column_function(func)
        self.update_columns()
            

    def add_function(self, item):
        """
        Add an output column that applies a function to the selected item.
        
        This method opens a dialog that allows to choose a function that 
        may be applied to the selected item. This function is added as an
        additional output column to the list of output columns.
        
        Parameters
        ----------
        item : CoqTreeItem
            An entry in the output column list
        """

        from . import functionapply
        column = 0
        parent = item.parent()

        _, hashed, tab, feat = self.resource.split_resource_feature(item.objectName())

        if hashed is not None:
            _, res = get_by_hash(hashed)
        else:
            res = self.resource
            
        feature = getattr(res, "{}_{}".format(tab, feat))
        
        response = functionapply.FunctionDialog.display(
            table=str(parent.text(0)),
            feature=feature, rc_feature = item.objectName(), parent=self)
        
        if not response:
            return
        else:
            label, func = response
            
            child_func = classes.CoqTreeFuncItem()
            child_func.setObjectName("func.{}".format(item.objectName()))
            child_func.setFunction(func)
            child_func.rc_feature = item.objectName()
            child_func.setText(column, label.format(N=""))
            
            if hashed is not None:
                child_func.full_label = "func.{}_{}_{}".format(res.db_name, tab, feat)
            else:
                child_func.full_label = "func.{}".format(item.objectName())
            child_func.setCheckState(column, QtCore.Qt.Checked)

            item.parent().addChild(child_func)
            item.parent().setExpanded(True)

    def remove_item(self, item):
        """
        Remove either a link or a function from the list of output columns.        
        
        Parameters
        ----------
        item : CoqTreeItem
            An entry in the output column list
        """
        def remove_children(node):
            for child in [node.child(i) for i in range(node.childCount())]:
                remove_children(child)
                node.removeChild(child)
            node.close()

        # remove linked table, but only if the item is not a function:
        if item.parent and item.parent()._link_by and not item._func:
            item = item.parent()
            self.ui.options_tree.takeTopLevelItem(self.ui.options_tree.indexOfTopLevelItem(item))
        else:
            item.parent().removeChild(item)
        if hasattr(item, link):
            options.cfg.table_links[options.cfg.current_server].remove(item.link)

#try:
    #_encoding = QtGui.QApplication.UnicodeUTF8
    #def _translate(context, text, disambig):
        #return QtGui.QApplication.translate(context, text, disambig, _encoding)
#except AttributeError:
    #def _translate(context, text, disambig):
        #return QtGui.QApplication.translate(context, text, disambig)

def _translate(x, text, y):
    return utf8(text)
    
def memory_dump():
    import gc
    x = 0
    for obj in gc.get_objects():
        i = id(obj)
        size = sys.getsizeof(obj, 0)
        # referrers = [id(o) for o in gc.get_referrers(obj)]
        try:
            cls = str(obj.__class__)
        except:
            cls = "<no class>"
        if size > 1024 * 50:
            referents = set([id(o) for o in gc.get_referents(obj)])
            x += 1
            print(x, {'id': i, 'class': cls, 'size': size, "ref": len(referents)})
            #if len(referents) < 2000:
                #print(obj)

logger = logging.getLogger(NAME)<|MERGE_RESOLUTION|>--- conflicted
+++ resolved
@@ -729,11 +729,7 @@
         #self.ui.data_preview.setTextElideMode(QtCore.Qt.ElideMiddle)
         #self.ui.data_preview.setHorizontalScrollMode(self.ui.data_preview.ScrollPerPixel)
         if options.cfg.word_wrap:
-<<<<<<< HEAD
             self.resize_rows()
-=======
-            self.ui.data_preview.resizeRowsToContents()
->>>>>>> 8c50f323
 
     def result_cell_clicked(self, index=None, token_id=None):
         """
@@ -1104,11 +1100,7 @@
 
         self.table_model = classes.CoqTableModel(self.Session.output_object, session=self.Session)
         self.ui.data_preview.setModel(self.table_model)
-<<<<<<< HEAD
-        
-=======
-
->>>>>>> 8c50f323
+
         if drop:
             # drop row colors and row visibility:
 
