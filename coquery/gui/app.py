# -*- coding: utf-8 -*-
"""
app.py is part of Coquery.

Copyright (c) 2016 Gero Kunter (gero.kunter@coquery.org)

Coquery is released under the terms of the GNU General Public License (v3).
For details, see the file LICENSE that you should have received along 
with Coquery. If not, see <http://www.gnu.org/licenses/>.
"""

from __future__ import unicode_literals
from __future__ import print_function

import importlib
import os
import codecs
import random
import logging
from collections import defaultdict

import numpy as np
import pandas as pd

import sqlhelper

import __init__
from session import *
from defines import *
from pyqt_compat import QtCore, QtGui, QtHelp

import QtProgress
import ui.coqueryUi, ui.coqueryCompactUi

import sqlhelper 
import classes
import errorbox
import queries
import contextviewer

from queryfilter import *

# add required paths:
sys.path.append(os.path.join(sys.path[0], "visualizations"))
sys.path.append(os.path.join(sys.path[0], "installer"))

try:
    _fromUtf8 = QtCore.QString.fromUtf8
except AttributeError:
    def _fromUtf8(s):
        return s

class focusFilter(QtCore.QObject):
    """ Define an event filter that reacts to focus events. This filter is
    used to toggle the query selection radio buttons. """
    focus = QtCore.Signal()
    
    def eventFilter(self, obj, event):
        if event.type() == QtCore.QEvent.FocusIn:
            self.focus.emit()
            return super(focusFilter, self).eventFilter(obj, event)
        return super(focusFilter, self).eventFilter(obj, event)

class clickFilter(QtCore.QObject):
    """ Define an event filter that reacts to click events. This filter is
    used to toggle the query selection radio buttons. """
    clicked = QtCore.Signal()
    
    def eventFilter(self, obj, event):
        if event.type() == QtCore.QEvent.MouseButtonRelease:
            self.clicked.emit()
            return super(clickFilter, self).eventFilter(obj, event)
        return super(clickFilter, self).eventFilter(obj, event)

class GuiHandler(logging.StreamHandler):
    def __init__(self, *args):
        super(GuiHandler, self).__init__(*args)
        self.log_data = []
        self.app = None
        
    def setGui(self, app):
        self.app = app
        
    def emit(self, record):
        self.log_data.append(record)

class CoqueryApp(QtGui.QMainWindow):
    """ Coquery as standalone application. """

    corpusListUpdated = QtCore.Signal()

    def __init__(self, parent=None):
        """ Initialize the main window. This sets up any widget that needs
        spetial care, and also sets up some special attributes that relate
        to the GUI, including default appearances of the columns."""
        QtGui.QMainWindow.__init__(self, parent)
        
        self.file_content = None
        self.csv_options = None
        self.query_thread = None
        self.last_results_saved = True
        self.last_connection = None
        self.last_connection_state = None
        self.last_index = None
        self.corpus_manager = None
        
        self.widget_list = []
        self.Session = None

        size = QtGui.QApplication.desktop().screenGeometry()
        # Retrieve font and metrics for the CoqItemDelegates
        options.cfg.font = options.cfg.app.font()
        options.cfg.metrics = QtGui.QFontMetrics(options.cfg.font)

        if size.height() < 1024 or size.width() < 1024:
            self.ui = ui.coqueryCompactUi.Ui_MainWindow()
        else:
            self.ui = ui.coqueryUi.Ui_MainWindow()
        self.ui.setupUi(self)
        
        self.setup_app()
        
        # the dictionaries column_width and column_color store default
        # attributes of the columns by display name. This means that problems
        # may arise if several columns have the same name!
        # FIXME: Make sure that the columns are identified correctly.
        self.column_width = {}
        self.column_color = {}
        
        options.cfg.main_window = self
        options.settings = QtCore.QSettings(
            os.path.join(options.get_home_dir(), "coquery.ini"),
             QtCore.QSettings.IniFormat, self)

        try:
            self.restoreGeometry(options.settings.value("main_geometry"))
        except TypeError:
            pass
        try:
            self.restoreState(options.settings.value("main_state"))
        except TypeError:
            pass

        ## Resize the window if a previous size is available
        #try:
            #if options.cfg.height and options.cfg.width:
                #self.resize(options.cfg.width, options.cfg.height)
        #except AttributeError:
            #pass
        
        
    def setup_app(self):
        """ Initialize all widgets with suitable data """

        self.create_output_options_tree()
        
        QtGui.QWidget().setLayout(self.ui.tag_cloud.layout())
        self.ui.cloud_flow = classes.CoqFlowLayout(self.ui.tag_cloud, spacing = 1)

        if options.cfg.current_resources:
            # add available resources to corpus dropdown box:
            corpora = sorted(list(options.cfg.current_resources.keys()))
            self.ui.combo_corpus.addItems(corpora)
        
        index = self.ui.combo_corpus.findText(options.cfg.corpus)
        if index > -1:
            self.ui.combo_corpus.setCurrentIndex(index)
        
        
        # chamge the default query string edit to the sublassed edit class:
        self.ui.gridLayout_2.removeWidget(self.ui.edit_query_string)
        self.ui.edit_query_string.close()        
        edit_query_string = classes.CoqTextEdit(self)
        edit_query_string.setObjectName("edit_query_string")
        self.ui.gridLayout_2.addWidget(edit_query_string, 2, 1, 1, 1)
        self.ui.edit_query_string = edit_query_string
        
        self.ui.filter_box = classes.QueryFilterBox(self)
        filter_examples = ["Year > 1999", "Gender is m", "Genre in MAG, NEWS", 
                       "Year in 2005-2010", "Year = 2012", "File is b0*"]
        self.ui.filter_box.edit_tag.setPlaceholderText("{} {}".format(
            _translate("MainWindow", "e.g.", None), random.sample(filter_examples, 1)[0]))

        self.stopwords_label = str(self.ui.button_stopwords.text())
        self.set_stopword_button()
        
        self.ui.verticalLayout_5.removeWidget(self.ui.tag_cloud)
        self.ui.tag_cloud.close()
        self.ui.horizontalLayout.removeWidget(self.ui.edit_query_filter)
        self.ui.horizontalLayout.removeWidget(self.ui.label_4)
        self.ui.edit_query_filter.close()
        self.ui.label_4.close()

        self.ui.verticalLayout_5.addWidget(self.ui.filter_box)

        # set auto-completer for the filter edit:
        self.filter_variable_model = QtGui.QStringListModel()
        self.completer = QtGui.QCompleter()
        self.completer.setModel(self.filter_variable_model)
        self.completer.setCompletionMode(QtGui.QCompleter.InlineCompletion)
        self.completer.setCaseSensitivity(QtCore.Qt.CaseInsensitive)
        self.ui.filter_box.edit_tag.setCompleter(self.completer)

        # use a file system model for the file name auto-completer::
        self.dirModel = QtGui.QFileSystemModel()
        # make sure that the model is updated on changes to the file system:
        self.dirModel.setRootPath(QtCore.QDir.currentPath())
        self.dirModel.setFilter(QtCore.QDir.AllEntries | QtCore.QDir.NoDotAndDotDot)

        # set auto-completer for the input file edit:
        self.path_completer = QtGui.QCompleter()
        self.path_completer.setModel(self.dirModel)
        self.path_completer.setCompletionMode(QtGui.QCompleter.PopupCompletion)
        self.ui.edit_file_name.setCompleter(self.path_completer)

        self.setup_hooks()
        self.setup_menu_actions()
        self.setup_icons()
        
        self.change_corpus()

        # Align screen elements:
        self.ui.label_2.setFixedHeight(self.ui.label_5.height())
        self.ui.label.setFixedHeight(self.ui.label_5.height())
        self.ui.label_5.setFixedHeight(self.ui.label_5.height())
        
        self.ui.data_preview.setEnabled(False)
        self.ui.menu_Results.setEnabled(False)
        self.ui.menuAnalyse.setEnabled(False)
        self.ui.action_save_results.setEnabled(False)
        self.ui.action_copy_to_clipboard.setEnabled(False)

        # set splitter stretches:
        self.ui.splitter.setStretchFactor(0,0)
        self.ui.splitter.setStretchFactor(1,1)
        self.ui.splitter_2.setStretchFactor(0,1)
        self.ui.splitter_2.setStretchFactor(1,0)

        self.table_model = classes.CoqTableModel(self)
        self.table_model.dataChanged.connect(self.table_model.sort)
        self.table_model.columnVisibilityChanged.connect(self.reaggregate)
        self.table_model.rowVisibilityChanged.connect(self.update_row_visibility)

        header = self.ui.data_preview.horizontalHeader()
        header.sectionResized.connect(self.result_column_resize)
        header.setContextMenuPolicy(QtCore.Qt.CustomContextMenu)
        header.customContextMenuRequested.connect(self.show_header_menu)

        header = self.ui.data_preview.verticalHeader()
        header.setContextMenuPolicy(QtCore.Qt.CustomContextMenu)
        header.customContextMenuRequested.connect(self.show_row_header_menu)

        self.ui.data_preview.setContextMenuPolicy(QtCore.Qt.CustomContextMenu)

        self.ui.data_preview.clicked.connect(self.result_cell_clicked)
        self.ui.data_preview.horizontalHeader().setMovable(True)
        self.ui.data_preview.setSortingEnabled(False)

        self.ui.data_preview.setSelectionBehavior(QtGui.QAbstractItemView.SelectRows|QtGui.QAbstractItemView.SelectColumns)


        self.ui.context_query_syntax.setPixmap(QtGui.qApp.style().standardPixmap(QtGui.QStyle.SP_TitleBarContextHelpButton))
        
        # This is only a template. Alledgedly, OS X does not favour 
        # status bars, so we might use a toolbar instead.
        #if __OS__ == "MAC OS X":
            #self.ui.toolbar = self.addToolBar("Status")
            #self.ui.statusbar = QtGui.QStatusBar()
            #self.ui.toolbar.addWidget(self.ui.statusbar)
            #self.ui.toolbar.setIconSize(QtCore.QSize(16, 16))
            #self.setContextMenuPolicy(QtCore.Qt.NoContextMenu)

        self.ui.status_message = QtGui.QLabel("{} {}".format(__init__.NAME, __init__.__version__))

        self.ui.combo_config = QtGui.QComboBox()
        self.ui.combo_config.addItems(sorted(options.cfg.server_configuration))
        self.ui.combo_config.currentIndexChanged.connect(self.change_current_server)

        self.ui.status_progress = QtGui.QProgressBar()
        self.ui.status_progress.hide()

        widget = QtGui.QWidget()
        layout = QtGui.QHBoxLayout(widget)
        layout.setContentsMargins(0, 0, 0, 0)
        layout.addWidget(self.ui.status_message)
        layout.addWidget(self.ui.status_progress)
        layout.addItem(QtGui.QSpacerItem(20, 0, QtGui.QSizePolicy.Expanding, QtGui.QSizePolicy.Minimum))        
        layout.addWidget(QtGui.QLabel(_translate("MainWindow", "Connection: ", None)))
        layout.addWidget(self.ui.combo_config)

        self.statusBar().layout().setContentsMargins(0, 0, 0, 0)
        self.statusBar().setSizePolicy(QtGui.QSizePolicy.Preferred, QtGui.QSizePolicy.Maximum)
        self.statusBar().addWidget(widget, 1)

        self.change_mysql_configuration(options.cfg.current_server)
        
        self.connection_timer = QtCore.QTimer()
        self.connection_timer.timeout.connect(self.test_mysql_connection)
        self.connection_timer.start(10000)

    def setup_icons(self):
        self.ui.action_help.setIcon(self.get_icon("life-buoy"))
        self.ui.action_connection_settings.setIcon(self.get_icon("database"))
        self.ui.action_settings.setIcon(self.get_icon("wrench-screwdriver"))
        self.ui.action_build_corpus.setIcon(self.get_icon("sign-add"))
        self.ui.action_manage_corpus.setIcon(self.get_icon("database_2"))
        self.ui.action_corpus_documentation.setIcon(self.get_icon("sign-info"))
        self.ui.action_statistics.setIcon(self.get_icon("monitor"))
        #self.ui.action_quit.setIcon(self.get_icon("sign-error"))
        self.ui.action_view_log.setIcon(self.get_icon("calendar-clock"))
        #self.ui.action_save_results.setIcon(self.get_icon("floppy"))
        #self.ui.button_browse_file.setIcon(self.get_icon("folder"))
        self.ui.button_file_options.setIcon(self.get_icon("file-excel"))

    def setup_menu_actions(self):
        """ Connect menu actions to their methods."""
        self.ui.action_save_results.triggered.connect(self.save_results)
        self.ui.action_copy_to_clipboard.triggered.connect(self.copy_to_clipboard)
        self.ui.action_quit.triggered.connect(self.close)
        self.ui.action_build_corpus.triggered.connect(self.build_corpus)
        self.ui.action_manage_corpus.triggered.connect(self.manage_corpus)
        self.ui.action_remove_corpus.triggered.connect(self.remove_corpus)
        self.ui.action_settings.triggered.connect(self.settings)
        self.ui.action_connection_settings.triggered.connect(self.connection_settings)
        self.ui.action_statistics.triggered.connect(self.run_statistics)
        self.ui.action_corpus_documentation.triggered.connect(self.open_corpus_help)
        self.ui.action_about_coquery.triggered.connect(self.show_about)
        self.ui.action_help.triggered.connect(self.help)
        self.ui.action_view_log.triggered.connect(self.show_log)
        self.ui.action_mysql_server_help.triggered.connect(self.show_mysql_guide)
        
        self.ui.action_barcode_plot.triggered.connect(
            lambda: self.visualize_data("barcodeplot"))
        self.ui.action_beeswarm_plot.triggered.connect(
            lambda: self.visualize_data("beeswarmplot"))

        self.ui.action_tree_map.triggered.connect(
            lambda: self.visualize_data("treemap"))
        self.ui.action_heat_map.triggered.connect(
            lambda: self.visualize_data("heatmap"))
        self.ui.action_bubble_chart.triggered.connect(
            lambda: self.visualize_data("bubbleplot"))
    
        self.ui.menuDensity_plots.setEnabled(False)
        self.ui.action_kde_plot.triggered.connect(
            lambda: self.visualize_data("densityplot"))
        self.ui.action_ecd_plot.triggered.connect(
            lambda: self.visualize_data("densityplot", cumulative=True))
            
        self.ui.action_barchart_plot.triggered.connect(
            lambda: self.visualize_data("barplot"))
        self.ui.action_stacked_barchart_plot.triggered.connect(
            lambda: self.visualize_data("barplot", percentage=True, stacked=True))
        
        self.ui.action_percentage_area_plot.triggered.connect(
            lambda: self.visualize_data("timeseries", area=True, percentage=True))
        self.ui.action_stacked_area_plot.triggered.connect(
            lambda: self.visualize_data("timeseries", area=True, percentage=False))
        self.ui.action_line_plot.triggered.connect(
            lambda: self.visualize_data("timeseries", area=False, percentage=False))
        
        self.ui.menu_Results.aboutToShow.connect(self.show_results_menu)
        self.ui.menuCorpus.aboutToShow.connect(self.show_corpus_menu)

    def help(self):
        import helpviewer
        
        self.helpviewer = helpviewer.HelpViewer()
        self.helpviewer.show()
        self.helpviewer.exec_()

    def show_corpus_menu(self):
        if self.ui.combo_corpus.count():
            self.ui.action_corpus_documentation.setEnabled(True)
            self.ui.action_statistics.setEnabled(True)
        else:
            self.ui.action_corpus_documentation.setEnabled(False)
            self.ui.action_statistics.setEnabled(False)
            

    def show_results_menu(self):
        self.ui.menu_Results.clear()

        # Add Output column entry:
        self.ui.action_output_options = QtGui.QAction(self.ui.menu_Results)
        self.ui.menu_Results.addAction(self.ui.action_output_options)
        if self.ui.options_tree.selectedItems():
            self.ui.action_output_options.setDisabled(False)
            self.ui.action_output_options.setText(_translate("MainWindow", "Output column", None))
            self.ui.menuOutputOptions = self.get_output_column_menu(selection=self.ui.options_tree.selectedItems())
        else:
            self.ui.action_output_options.setDisabled(True)
            self.ui.action_output_options.setText(_translate("MainWindow", "No output column selected.", None))
            
        self.ui.menu_Results.addSeparator()

        select = self.ui.data_preview.selectionModel()
        if not select:
            # If there is no selection model, the results view is probably
            # empty. In this case, add a disabled menu entry and exit:

            self.ui.menuDisabled = QtGui.QAction(self.ui.menu_Results)
            self.ui.menuDisabled.setText("Run a query first.")
            self.ui.menuDisabled.setDisabled(True)
            self.ui.menu_Results.addAction(self.ui.menuDisabled)
            return

        # Check if columns are selected
        if select.selectedColumns():
            # Add column submenu
            selection = []
            for x in self.ui.data_preview.selectionModel().selectedColumns():
                selection.append(self.table_model.header[x.column()])
            
            self.ui.menuColumns = self.get_column_context_menu(selection=selection)
            self.ui.menu_Results.addMenu(self.ui.menuColumns)
        else:
            # Otherwise, add disabled menu entry
            self.ui.menuColumns = QtGui.QAction(self.ui.menu_Results)
            self.ui.menuColumns.setText("No columns selected.")
            self.ui.menuColumns.setDisabled(True)
            self.ui.menu_Results.addAction(self.ui.menuColumns)
            
        # Check if rows are selected
        if select.selectedRows():
            # Add rows submenu
            selection = []
            for x in self.ui.data_preview.selectionModel().selectedRows():
                selection.append(self.table_model.content.index[x.row()])
            
            self.ui.menuRows = self.get_row_context_menu(selection=selection)
            self.ui.menu_Results.addMenu(self.ui.menuRows)
        else:
            # Otherwise, add disabled menu entry
            self.ui.menuRows = QtGui.QAction(self.ui.menu_Results)
            self.ui.menuRows.setText("No rows selected.")
            self.ui.menuRows.setDisabled(True)
            self.ui.menu_Results.addAction(self.ui.menuRows)
        
    def setup_hooks(self):
        """ Hook up signals so that the GUI can adequately react to user 
        input. """
        # hook file browser button:
        self.ui.button_browse_file.clicked.connect(self.select_file)
        # hook file options button:
        self.ui.button_file_options.clicked.connect(self.file_options)

        # hook up events so that the radio buttons are set correctly
        # between either query from file or query from string:
        self.focus_to_file = focusFilter()
        self.ui.edit_file_name.installEventFilter(self.focus_to_file)
        #self.focus_to_file.clicked.connect(self.select_file)
        self.ui.edit_file_name.textChanged.connect(self.switch_to_file)
        self.ui.edit_file_name.textChanged.connect(self.verify_file_name)
        self.focus_to_query = focusFilter()
        self.focus_to_query.focus.connect(self.switch_to_query)
        self.ui.edit_query_string.installEventFilter(self.focus_to_query)

        self.ui.combo_corpus.currentIndexChanged.connect(self.change_corpus)
        # hook run query button:
        self.ui.button_run_query.clicked.connect(self.run_query)#self.ui.edit_query_filter.returnPressed.connect(self.add_query_filter)
        #self.ui.edit_query_filter.textEdited.connect(self.edit_query_filter)
        self.ui.button_stopwords.clicked.connect(self.manage_stopwords)
        
        self.ui.radio_context_none.toggled.connect(self.update_context_widgets)
        self.ui.radio_context_mode_kwic.toggled.connect(self.update_context_widgets)
        self.ui.radio_context_mode_string.toggled.connect(self.update_context_widgets)
        self.ui.radio_context_mode_columns.toggled.connect(self.update_context_widgets)
        
        # set up hooks so that the statistics columns are only available when 
        # the frequency aggregation is active:        
        self.ui.radio_aggregate_collocations.toggled.connect(self.toggle_frequency_columns)
        self.ui.radio_aggregate_frequencies.toggled.connect(self.toggle_frequency_columns)
        self.ui.radio_aggregate_none.toggled.connect(self.toggle_frequency_columns)
        self.ui.radio_aggregate_uniques.toggled.connect(self.toggle_frequency_columns)

        self.ui.radio_aggregate_collocations.clicked.connect(
            lambda x: self.reaggregate(
                query_type=queries.CollocationQuery,
                recalculate=False))
        self.ui.radio_aggregate_frequencies.clicked.connect(
            lambda x: self.reaggregate(
                query_type=queries.FrequencyQuery,
                recalculate=False))
        self.ui.radio_aggregate_uniques.clicked.connect(
            lambda x: self.reaggregate(
                query_type=queries.DistinctQuery,
                recalculate=False))
        self.ui.radio_aggregate_none.clicked.connect(
            lambda x: self.reaggregate(
                query_type=queries.TokenQuery,
                recalculate=False))

        
    def result_column_resize(self, index, old, new):
        header = self.table_model.header[index].lower()
        options.cfg.column_width[header] = new

    def result_cell_clicked(self, index):
        """
        Launch the context viewer.
        """
        
        model_index = index
        row = model_index.row()
        data = self.table_model.content.iloc[row]
        try:
            token_id = data["coquery_invisible_corpus_id"]
            origin_id = options.cfg.main_window.Session.Corpus.get_source_id(token_id)
            token_width = data["coquery_invisible_number_of_tokens"]
        except KeyError:
            QtGui.QMessageBox.critical(self, "Context error", msg_no_context_available)
        if token_id and origin_id and token_width:
            viewer = contextviewer.ContextView(
                self.Session.Corpus, int(token_id), int(origin_id), int(token_width))
            viewer.show()
            self.widget_list.append(viewer)

    def verify_file_name(self):
        file_name = str(self.ui.edit_file_name.text())
        if not os.path.isfile(file_name):
            self.ui.edit_file_name.setStyleSheet('QLineEdit { background-color: rgb(255, 255, 192) }')
            self.ui.button_file_options.setEnabled(False)
            return False
        else:
            self.ui.edit_file_name.setStyleSheet('QLineEdit { background-color: white } ')
            self.ui.button_file_options.setEnabled(True)
            return True

    def switch_to_file(self):
        """ Toggle to query file input. """
        #self.ui.radio_query_file.setFocus()
        self.ui.radio_query_file.setChecked(True)

    def switch_to_query(self):
        """ Toggle to query string input. """
        self.ui.radio_query_string.setChecked(True)

    def create_output_options_tree(self):
        """ Remove any existing tree widget for the output options, create a
        new, empty tree, add it to the layout, and return it. """
        # replace old tree widget by a new, still empty tree:
        tree = classes.CoqTreeWidget()
        tree.setColumnCount(1)
        tree.setHeaderHidden(True)
        tree.setRootIsDecorated(True)
        
        tree.addLink.connect(self.add_link)
        tree.addFunction.connect(self.add_function)
        tree.removeItem.connect(self.remove_item)
        
        self.ui.options_list.removeWidget(tree)
        self.ui.options_tree.close()
        self.ui.options_list.addWidget(tree)
        self.ui.options_tree = tree
        sizePolicy = QtGui.QSizePolicy(QtGui.QSizePolicy.Minimum, QtGui.QSizePolicy.Preferred)
        sizePolicy.setHorizontalStretch(0)
        sizePolicy.setVerticalStretch(0)
        sizePolicy.setHeightForWidth(self.ui.options_tree.sizePolicy().hasHeightForWidth())
        self.ui.options_tree.setSizePolicy(sizePolicy)

        return tree
    
    def toggle_frequency_columns(self):
        for root in [self.ui.options_tree.topLevelItem(i) for i in range(self.ui.options_tree.topLevelItemCount())]:
            if root.objectName().startswith("statistics"):
                for child in [root.child(i) for i in range(root.childCount())]:
                    if self.ui.radio_aggregate_frequencies.isChecked():
                        child.setDisabled(False)
                        try:
                            options.cfg.disabled_columns.remove(child.objectName())
                        except KeyError:
                            pass
                    else:
                        child.setDisabled(True)
                        options.cfg.disabled_columns.add(child.objectName())
    
    def finish_reaggregation(self):
        self.stop_progress_indicator()
        self.table_model.set_data(self.Session.output_object)
        self.table_model.set_header()
        self.display_results(drop=False)
        self.show_query_status()
            
    def reaggregate(self, query_type=None, recalculate=True):
        """
        Reaggregate the current data table when changing the visibility of
        the table columns.
        """
        if not self.Session:
            return
        self.unfiltered_tokens = len(self.Session.data_table.index)
        self.thread = QtProgress.ProgressThread(self.Session.aggregate_data, parent=self, recalculate=recalculate)
        self.thread.taskFinished.connect(self.finish_reaggregation)
        self.thread.taskException.connect(self.exception_during_query)

        if query_type and query_type != self.Session.query_type:
            self.Session.query_type.remove_output_columns(self.Session)
            self.Session.query_type = query_type
            self.Session.query_type.add_output_columns(self.Session)
        self.start_progress_indicator()
        self.thread.start()

    def get_icon(self, s):
        """
        Return an icon that matches the given string.
        """
        icon = QtGui.QIcon()
        if "picol" in s:
            icon.addFile(os.path.join(sys.path[0], "icons", "picol", "{}.svg".format(s)))
        else:
            icon.addFile(os.path.join(sys.path[0], "icons", "small-n-flat", "{}.svg".format(s)))
        return icon

    def show_query_status(self):
        if not hasattr(self.Session, "end_time"):
            self.Session.end_time = datetime.datetime.now()
        try:
            diff = (self.Session.end_time - self.Session.start_time)
        except TypeError:
            duration_str = "NA"
        else:
            duration = diff.seconds
            if duration > 3600:
                duration_str = "{} hrs, {} min, {} s".format(duration // 3600, duration % 3600 // 60, duration % 60)
            elif duration > 60:
                duration_str = "{} min, {}.{} s".format(duration // 60, duration % 60, str(diff.microseconds)[:3])
            else:
                duration_str = "{}.{} s".format(duration, str(diff.microseconds)[:3])

        self.showMessage("Tokens: {:<8}   Data rows: {:<8}   Duration of last query: {:<10}".format(
            self.unfiltered_tokens, 
            len(self.table_model.content.index),
            duration_str))

    def change_corpus(self):
        """ 
        Change the output options list depending on the features available
        in the current corpus. If no corpus is avaiable, disable the options
        area and some menu entries. If any corpus is available, these widgets
        are enabled again.
        """
        if not options.cfg.current_resources:
            self.disable_corpus_widgets()
        else:
            self.enable_corpus_widgets()

        if self.ui.combo_corpus.count():
            corpus_name = str(self.ui.combo_corpus.currentText())
            self.resource, self.corpus, self.lexicon, self.path = options.cfg.current_resources[corpus_name]
            self.ui.filter_box.resource = self.resource
            
            corpus_variables = [x for _, x in self.resource.get_corpus_features()]
            corpus_variables.append("Freq")
            corpus_variables.append("Freq.pmw")
            try:
                self.filter_variable_model.setStringList(corpus_variables)
            except AttributeError:
                pass
        self.change_corpus_features()
        options.cfg.corpus = str(self.ui.combo_corpus.currentText())

    def change_corpus_features(self):
        """ 
        Construct a new output option tree.
        
        The content of the tree depends on the features that are available in
        the current resource. All features that were checked in the old output 
        option tree will also be checked in the new one. In this way, users 
        can easily change between corpora without loosing their output column 
        selections.        
        """
        
        if not options.cfg.current_resources:
            tree = self.create_output_options_tree()
            return
        
        table_dict = self.resource.get_table_dict()
        # Ignore denormalized tables:
        tables = [x for x in table_dict.keys() if not "_denorm_" in x]
        # ignore internal  variables of the form {table}_id, {table}_table,
        # {table}_table_{other}
        for table in tables:
            for var in list(table_dict[table]):
                if var == "corpus_id":
                    continue
                if (var.endswith("_table") or var.endswith("_id") or var.startswith("{}_table".format(table))) or "_denorm_" in var:
                    table_dict[table].remove(var)
                    
        # Rearrange table names so that they occur in a sensible order:
        for x in reversed(["word", "lemma", "corpus", "speaker", "source", "file"]):
            if x in tables:
                tables.remove(x)
                tables.insert(0, x)
        tables.remove("coquery")
        tables.remove("statistics")
        tables.append("statistics")
        tables.append("coquery")
        
        last_checked = self.ui.options_tree.get_checked()

        tree = self.create_output_options_tree()

        # populate the tree with a root for each table:
        for table in tables:
            root = classes.CoqTreeItem()
            root.setObjectName(ui.coqueryUi._fromUtf8("{}_table".format(table)))
            root.setFlags(root.flags() | QtCore.Qt.ItemIsUserCheckable | QtCore.Qt.ItemIsSelectable)
            try:
                label = getattr(self.resource, str("{}_table".format(table)))
            except AttributeError:
                label = table.capitalize()
                
            root.setText(0, label)
            root.setCheckState(0, QtCore.Qt.Unchecked)
            if table_dict[table]:
                tree.addTopLevelItem(root)
            
            # add a leaf for each table variable, in alphabetical order:
            for _, var in sorted([(getattr(self.resource, x), x) for x in table_dict[table]]):
                leaf = classes.CoqTreeItem()
                leaf.setObjectName(ui.coqueryUi._fromUtf8(var))
                root.addChild(leaf)
                label = getattr(self.resource, var)
                # Add labels if this feature is mapped to a query item type
                try:
                    if var == self.resource.query_item_word:
                        label = "{} [Word]".format(label)
                except AttributeError:
                    pass
                try:
                    if var == self.resource.query_item_lemma:
                        label = "{} [Lemma]".format(label)
                except AttributeError:
                    pass
                try:
                    if var == self.resource.query_item_transcript:
                        label = "{} [Transcript]".format(label)
                except AttributeError:
                    pass
                try:
                    if var == self.resource.query_item_pos:
                        label = "{} [POS]".format(label)
                except AttributeError:
                    pass
                try:
                    if var == self.resource.query_item_gloss:
                        label = "{} [Gloss]".format(label)
                except AttributeError:
                    pass
                leaf.setText(0, label)
                if label != getattr(self.resource, var):
                    leaf.setIcon(0, self.get_icon("tag"))
                    root.setIcon(0, self.get_icon("tag"))

                if var in last_checked: 
                    leaf.setCheckState(0, QtCore.Qt.Checked)
                else:
                    leaf.setCheckState(0, QtCore.Qt.Unchecked)
                leaf.update_checkboxes(0, expand=True)
                
    def fill_combo_corpus(self):
        """ 
        Add the available corpus names to the corpus selection combo box. 
        """
        try:
            self.ui.combo_corpus.currentIndexChanged.disconnect()
        except TypeError:
            # ignore error if the combo box was not yet connected
            pass

        # remember last corpus name:
        last_corpus = str(self.ui.combo_corpus.currentText())

        # add corpus names:
        self.ui.combo_corpus.clear()
        self.ui.combo_corpus.addItems(sorted(list(options.cfg.current_resources.keys())))

        # try to return to last corpus name:
        new_index = self.ui.combo_corpus.findText(last_corpus)
        if new_index == -1:
            new_index = 0
            
        self.ui.combo_corpus.setCurrentIndex(new_index)
        self.ui.combo_corpus.setEnabled(True)
        self.ui.combo_corpus.currentIndexChanged.connect(self.change_corpus)

        if self.ui.combo_corpus.count():
            self.enable_corpus_widgets()
        else:
            self.disable_corpus_widgets()
            
    def enable_corpus_widgets(self):
        """ 
        Enable all widgets that assume that a corpus is available.
        """
        self.ui.centralwidget.setEnabled(True)
        self.ui.action_statistics.setEnabled(True)
        self.ui.action_remove_corpus.setEnabled(True)
    
    def disable_corpus_widgets(self):
        """ Disable any widget that assumes that a corpus is available."""
        self.ui.centralwidget.setEnabled(False)
        self.ui.action_statistics.setEnabled(False)
        self.ui.action_remove_corpus.setEnabled(False)

    def display_results(self, drop=True):
        self.ui.box_aggregation_mode.show()
        self.ui.data_preview.setEnabled(True)
        self.ui.menu_Results.setEnabled(True)
        self.ui.menuAnalyse.setEnabled(True)
        self.ui.action_save_results.setEnabled(True)
        self.ui.action_copy_to_clipboard.setEnabled(True)
        
        self.table_model.set_header()

        self.ui.data_preview.setModel(self.table_model)

        if drop:
            # drop row colors and row visibility:
            options.cfg.row_visibility = collections.defaultdict(dict)
            options.cfg.row_color = {}

        # set column widths:
        for i, column in enumerate(self.table_model.header):
            if column.lower() in options.cfg.column_width:
                self.ui.data_preview.setColumnWidth(i, options.cfg.column_width[column.lower()])
        
        #set delegates:
        header = self.ui.data_preview.horizontalHeader()
        for i in range(header.count()):
            column = self.table_model.header[header.logicalIndex(i)]

            if column in ("coq_conditional_probability", "statistics_overall_proportion", "statistics_query_proportion", "Uniqueness ratio"):
                deleg = classes.CoqProbabilityDelegate(self.ui.data_preview)
            else:
                deleg = classes.CoqResultCellDelegate(self.ui.data_preview)
            self.ui.data_preview.setItemDelegateForColumn(i, deleg)

        if self.table_model.rowCount():
            self.last_results_saved = False
            
        if options.cfg.memory_dump:
            memory_dump()

    def select_file(self):
        """ Call a file selector, and add file name to query file input. """
        name = QtGui.QFileDialog.getOpenFileName(directory=options.cfg.query_file_path)
        
        # getOpenFileName() returns different types in PyQt and PySide, fix:
        if type(name) == tuple:
            name = name[0]
        
        if name:
            options.cfg.query_file_path = os.path.dirname(name)
            self.ui.edit_file_name.setText(name)
            self.switch_to_file()
            
    def file_options(self):
        """ Get CSV file options for current query input file. """
        import csvOptions
        results = csvOptions.CSVOptions.getOptions(
            str(self.ui.edit_file_name.text()), 
            (options.cfg.input_separator,
             options.cfg.query_column_number,
             options.cfg.file_has_headers,
             options.cfg.skip_lines,
             options.cfg.quote_char),
            self, icon=options.cfg.icon)
        
        if results:
            (options.cfg.input_separator,
             options.cfg.query_column_number,
             options.cfg.file_has_headers,
             options.cfg.skip_lines,
             options.cfg.quote_char) = results
            
            if options.cfg.input_separator == "{tab}":
                options.cfg.input_separator = "\t"
            elif options.cfg.input_separator == "{space}":
                options.cfg.input_separator = " "
            self.switch_to_file()


    def set_stopword_button(self):
        if options.cfg.stopword_list:
            s = "(active stopwords: {})".format(len(options.cfg.stopword_list))
        else:
            s = ""
        self.ui.stopword_label.setText(s)

    def manage_stopwords(self):
        import stopwords 
        result = stopwords.Stopwords.manage(self, options.cfg.icon)
        self.set_stopword_button()
    
    def copy_to_clipboard(self):
        self.save_results(to_clipboard=True)
    
    def save_results(self, to_clipboard=False):
        if not to_clipboard:
            name = QtGui.QFileDialog.getSaveFileName(directory=options.cfg.results_file_path)
            if type(name) == tuple:
                name = name[0]
            if not name:
                return
            options.cfg.results_file_path = os.path.dirname(name)
        try:
            header = self.ui.data_preview.horizontalHeader()
            ordered_headers = [self.table_model.header[header.logicalIndex(i)] for i in range(header.count())]
            ordered_headers = [x for x in ordered_headers if options.cfg.column_visibility.get(x, True)]
            tab = self.table_model.content[ordered_headers]
            # exclude invisble rows:
            tab = tab.iloc[~tab.index.isin(pd.Series(
                options.cfg.row_visibility[self.Session.query_type].keys()))]
            if to_clipboard:
                cb = QtGui.QApplication.clipboard()
                cb.clear(mode=cb.Clipboard)
                cb.setText(tab.to_csv(
                    sep=str("\t"),
                    index=False,
                    header=[options.cfg.main_window.Session.translate_header(x) for x in tab.columns],
                    encoding=options.cfg.output_encoding), mode=cb.Clipboard)
            else:
                tab.to_csv(name,
                        sep=options.cfg.output_separator,
                        index=False,
                        header=[options.cfg.main_window.Session.translate_header(x) for x in tab.columns],
                        encoding=options.cfg.output_encoding)
        except IOError as e:
            QtGui.QMessageBox.critical(self, "Disk error", msg_disk_error)
        except (UnicodeEncodeError, UnicodeDecodeError):
            QtGui.QMessageBox.critical(self, "Encoding error", msg_encoding_error)
        else:
            if not to_clipboard:
                self.last_results_saved = True
    
    def showMessage(self, S):
        self.ui.status_message.setText(S)
        
    def showConnectionStatus(self, S):
        self.ui.status_server.setText(S)
    
    def exception_during_query(self):
        if isinstance(self.exception, UnsupportedQueryItemError):
            QtGui.QMessageBox.critical(self, "Error in query string – Coquery", str(self.exception), QtGui.QMessageBox.Ok, QtGui.QMessageBox.Ok)
        else:
            errorbox.ErrorBox.show(self.exc_info, self.exception)
        self.showMessage("Query failed.")
        self.set_query_button()
        self.stop_progress_indicator()
        self.new_session.close()
        
    def start_progress_indicator(self):
        """ Show the progress indicator, and make it move. """
        self.ui.status_progress.setRange(0, 0)
        self.ui.status_progress.show()
        
    def stop_progress_indicator(self):
        """ Stop the progress indicator from moving, and hide it as well. """
        self.ui.status_progress.setRange(0, 1)
        self.ui.status_progress.hide()
        
    def finalize_query(self):
        self.query_thread = None
        self.showMessage("Preparing results table...")
        self.Session = self.new_session
        self.reaggregate()
        self.set_query_button()
        self.stop_progress_indicator()
        self.Session.close()
        
        # Create an alert in the system taskbar to indicate that the query has 
        # completed:
        options.cfg.app.alert(self, 0)
        
    def get_output_column_menu(self, selection=[], point=None):
        if point:
            item = self.ui.options_tree.itemAt(point)
        else:
            item = selection[0]
        if not item:
            return

        # no context menu for etnries from the special tables
        if str(item.objectName()).startswith("coquery") or str(item.objectName()).startswith("statistics"):
            return

        # show self.menu about the column
        menu = QtGui.QMenu("Output column options", self)
        action = QtGui.QWidgetAction(self)
        label = QtGui.QLabel("<b>{}</b>".format(item.text(0)), self)
        label.setAlignment(QtCore.Qt.AlignCenter)
        action.setDefaultWidget(label)
        menu.addAction(action)
        
        if not str(item.objectName()).endswith("_table"):
            add_link = QtGui.QAction("&Link to external table", self)
            add_function = QtGui.QAction("&Add a function", self)
            remove_link = QtGui.QAction("&Remove link", self)
            remove_function = QtGui.QAction("&Remove function", self)
            
            parent = item.parent()

            if not item._func:
                view_unique = QtGui.QAction("View &unique values", self)
                view_unique.triggered.connect(lambda: self.show_unique_values(item))
                menu.addAction(view_unique)
                view_unique.setEnabled(options.cfg.gui.test_mysql_connection())
                menu.addSeparator()
            
            if item._func:
                menu.addAction(remove_function)
            else:
                if item._link_by or (parent and parent._link_by):
                    menu.addAction(remove_link)
                else:
                    menu.addAction(add_link)
                menu.addAction(add_function)

            return menu
            
            #menu.popup(self.mapToGlobal(point))
            #action = self.menu.exec_()

            #if action == add_link:
                #self.addLink.emit(item)
            #elif action == add_function:
                #self.addFunction.emit(item)
            #elif action in (remove_link, remove_function):
                #self.removeItem.emit(item)


        
    def get_column_context_menu(self, selection=[], point=None):
        # show menu about the column
        menu = QtGui.QMenu("Column options", self)

        if point:
            header = self.ui.data_preview.horizontalHeader()
            index = header.logicalIndexAt(point.x())
            column = self.table_model.header[index]
            if column not in selection:
                selection = [column]

        display_name = "<br/>".join([options.cfg.main_window.Session.translate_header(x) for x in selection])

        action = QtGui.QWidgetAction(self)
        label = QtGui.QLabel("<b>{}</b>".format(display_name), self)
        label.setAlignment(QtCore.Qt.AlignCenter)
        action.setDefaultWidget(label)
        menu.addAction(action)
        menu.addSeparator()

        if len(selection) > 1:
            suffix = "s"
        else:
            suffix = ""

        if not all([options.cfg.column_visibility.get(x, True) for x in selection]):
            action = QtGui.QAction("&Show column{}".format(suffix), self)
            action.triggered.connect(lambda a: self.show_columns(selection))
            action.setIcon(QtGui.qApp.style().standardIcon(QtGui.QStyle.SP_TitleBarUnshadeButton))
            menu.addAction(action)

        if not all([not options.cfg.column_visibility.get(x, True) for x in selection]):
            action = QtGui.QAction("&Hide column{}".format(suffix), self)
            action.triggered.connect(lambda a: self.hide_columns(selection))
            action.setIcon(QtGui.qApp.style().standardIcon(QtGui.QStyle.SP_TitleBarShadeButton))
            menu.addAction(action)

        if len(selection) == 1:
            action = QtGui.QAction("&Rename column...", self)
            action.triggered.connect(lambda: self.rename_column(column))
            menu.addAction(action)

        if set(selection).intersection(set(options.cfg.column_color.keys())):
            action = QtGui.QAction("&Reset color{}".format(suffix), self)
            action.triggered.connect(lambda: self.reset_colors(selection))
            menu.addAction(action)

        action = QtGui.QAction("&Change color{}...".format(suffix), self)
        action.triggered.connect(lambda: self.change_colors(selection))
        menu.addAction(action)
        
        menu.addSeparator()
        if len(selection) == 1:
            column = selection[0]
            group = QtGui.QActionGroup(self, exclusive=True)
            action = group.addAction(QtGui.QAction("Do not sort", self, checkable=True))
            action.triggered.connect(lambda: self.change_sorting_order(column, SORT_NONE))
            if self.table_model.sort_columns.get(column, SORT_NONE) == SORT_NONE:
                action.setChecked(True)
            menu.addAction(action)
            
            action = group.addAction(QtGui.QAction("&Ascending", self, checkable=True))
            action.triggered.connect(lambda: self.change_sorting_order(column, SORT_INC))
            if self.table_model.sort_columns.get(column, SORT_NONE) == SORT_INC:
                action.setChecked(True)
            menu.addAction(action)
            action = group.addAction(QtGui.QAction("&Descending", self, checkable=True))
            action.triggered.connect(lambda: self.change_sorting_order(column, SORT_DEC))
            if self.table_model.sort_columns.get(column, SORT_NONE) == SORT_DEC:
                action.setChecked(True)
            menu.addAction(action)
                                    
            if self.table_model.content[[column]].dtypes[0] == "object":
                action = group.addAction(QtGui.QAction("&Ascending, reverse", self, checkable=True))
                action.triggered.connect(lambda: self.change_sorting_order(column, SORT_REV_INC))
                if self.table_model.sort_columns.get(column, SORT_NONE) == SORT_REV_INC:
                    action.setChecked(True)

                menu.addAction(action)
                action = group.addAction(QtGui.QAction("&Descending, reverse", self, checkable=True))
                action.triggered.connect(lambda: self.change_sorting_order(column, SORT_REV_DEC))
                if self.table_model.sort_columns.get(column, SORT_NONE) == SORT_REV_DEC:
                    action.setChecked(True)
                menu.addAction(action)
        return menu

    def get_row_context_menu(self, selection=[], point=None):
        menu = QtGui.QMenu("Row options", self)

        if not selection:
            if point:
                header = self.ui.data_preview.verticalHeader()
                row = header.logicalIndexAt(point.y())
                selection = [self.table_model.content.index[row]]

        length = len(selection)
        if length > 1:
            display_name = "{} rows selected".format(len(selection))
        elif length == 1:
            display_name = "Row menu"
        else:
            display_name = "(no row selected)"
        action = QtGui.QWidgetAction(self)
        label = QtGui.QLabel("<b>{}</b>".format(display_name), self)
        label.setAlignment(QtCore.Qt.AlignCenter)
        action.setDefaultWidget(label)
        menu.addAction(action)
        
        if length:
            menu.addSeparator()
            # Check if any row is hidden
            if any([not options.cfg.row_visibility[self.Session.query_type].get(x, True) for x in selection]):
                if length > 1:
                    if all([not options.cfg.row_visibility[self.Session.query_type].get(x, True) for x in selection]):
                        action = QtGui.QAction("&Show rows", self)
                    else:
                        action = QtGui.QAction("&Show hidden rows", self)
                else:
                    action = QtGui.QAction("&Show row", self)
                action.triggered.connect(lambda: self.set_row_visibility(selection, True))
                action.setIcon(QtGui.qApp.style().standardIcon(QtGui.QStyle.SP_TitleBarShadeButton))
                menu.addAction(action)
            # Check if any row is visible
            if any([options.cfg.row_visibility[self.Session.query_type].get(x, True) for x in selection]):
                if length > 1:
                    if all([options.cfg.row_visibility[self.Session.query_type].get(x, True) for x in selection]):
                        action = QtGui.QAction("&Hide rows", self)
                    else:
                        action = QtGui.QAction("&Hide visible rows", self)
                else:
                    action = QtGui.QAction("&Hide row", self)
                action.triggered.connect(lambda: self.set_row_visibility(selection, False))
                action.setIcon(QtGui.qApp.style().standardIcon(QtGui.QStyle.SP_TitleBarUnshadeButton))
                menu.addAction(action)
            menu.addSeparator()
            
            # Check if any row has a custom color:
            if any([x in options.cfg.row_color for x in selection]):
                action = QtGui.QAction("&Reset color", self)
                action.triggered.connect(lambda: self.reset_row_color(selection))
                menu.addAction(action)

            action = QtGui.QAction("&Change color...", self)
            action.triggered.connect(lambda: self.change_row_color(selection))
            menu.addAction(action)
        return menu

    def show_header_menu(self, point=None):
        """
        Show a context menu for the current column selection. If no column is
        selected, show a context menu for the column that has been clicked on.
        """
        selection = []
        for x in self.ui.data_preview.selectionModel().selectedColumns():
            selection.append(self.table_model.header[x.column()])
        
        header = self.ui.data_preview.horizontalHeader()
        self.menu = self.get_column_context_menu(selection=selection, point=point)
        self.menu.popup(header.mapToGlobal(point))

    def show_row_header_menu(self, point=None):
        """
        Show a context menu for the current row selection. If no row is
        selected, show a context menu for the row that has been clicked on.
        """
        selection = []
        for x in self.ui.data_preview.selectionModel().selectedRows():
            selection.append(self.table_model.content.index[x.row()])
        
        header = self.ui.data_preview.verticalHeader()
        self.menu = self.get_row_context_menu(selection=selection, point=point)
        self.menu.popup(header.mapToGlobal(point))

    def rename_column(self, column):
        """
        Open a dialog in which the column name can be changed.
        
        Parameters
        ----------
        column : column index
        """
        from renamecolumn import RenameColumnDialog
        
        column_name = self.Session.translate_header(column, ignore_alias=True)
        current_name = options.cfg.column_names.get(column, column_name)
        
        name = RenameColumnDialog.get_name(column_name,
                                           current_name)
        options.cfg.column_names[column] = name

    def hide_columns(self, selection):
        """
        Show the columns in the selection.

        Parameters
        ----------
        selection : list
            A list of column names.
        """
        for column in selection:
            options.cfg.column_visibility[column] = False
        self.update_columns()

    def show_columns(self, selection):
        """
        Show the columns in the selection.

        Parameters
        ----------
        selection : list
            A list of column names.
        """
        for column in selection:
            options.cfg.column_visibility[column] = True
        self.update_columns()

    def update_columns(self):
        """
        Update the table by emitting the adequate signals.
        
        This method emits geometriesChanged, layoutChanged and 
        columnVisibilityChanged signals, and also resorts the table if 
        necessary.
        """
        # Resort the data if this is a sorting column:
        self.table_model.sort(0, QtCore.Qt.AscendingOrder)
        self.table_model.layoutChanged.emit()
        self.table_model.columnVisibilityChanged.emit()
        self.ui.data_preview.horizontalHeader().geometriesChanged.emit()

    def update_row_visibility(self):
        """
        Update the aggregations if row visibility has changed.
        """
        self.Session.drop_cached_aggregates()
        self.reaggregate()

    def toggle_visibility(self, column):
        """ 
        Show again a hidden column, or hide a visible column.
        
        Parameters
        ----------
        column : column index
        """
        options.cfg.column_visibility[column] = not options.cfg.column_visibility.get(column, True)
        self.update_columns()

    def set_row_visibility(self, selection, state):
        """ 
        Set the visibility of the selected rows.
        
        Parameters
        ----------
        selection : list
            A list of row indices
        
        state : bool
            True if the rows should be visible, or False to hide the rows
        """
        if state:
            for x in selection:
                try:
                    options.cfg.row_visibility[self.Session.query_type].pop(np.int64(x))
                except KeyError:
                    pass
        else:
            for x in selection:
                options.cfg.row_visibility[self.Session.query_type][np.int64(x)] = False 
        self.ui.data_preview.verticalHeader().geometriesChanged.emit()
        self.table_model.rowVisibilityChanged.emit()
        self.table_model.layoutChanged.emit()

    def reset_colors(self, selection):
        """
        Reset the colors of the columns in the selection.

        Parameters
        ----------
        selection : list
            A list of column names.
        """
        for column in selection:
            try:
                options.cfg.column_color.pop(column)
                self.table_model.layoutChanged.emit()
            except KeyError:
                pass

    def change_colors(self, selection):
        """
        Change the colors of the columns in the selection to one
        selected from a dialog.

        Parameters
        ----------
        selection : list
            A list of column names.
        """
        col = QtGui.QColorDialog.getColor()
        if col.isValid():
            for column in selection:
                options.cfg.column_color[column] = col.name()
        
    def reset_row_color(self, selection):
        for x in selection:
            try:
                options.cfg.row_color.pop(np.int64(x))
            except KeyError:
                pass
        #self.table_model.layoutChanged.emit()

    def change_row_color(self, selection):
        col = QtGui.QColorDialog.getColor()
        if col.isValid():
            for x in selection:
                options.cfg.row_color[np.int64(x)] = col.name()
        
    def change_sorting_order(self, column, mode):
        if mode == SORT_NONE:
            self.table_model.sort_columns.pop(column)
        else:
            self.table_model.sort_columns[column] = mode
        self.table_model.sort(0, QtCore.Qt.AscendingOrder)
        # make sure that the table is updated if there are no sort columns
        # left anymore:
        if not self.table_model.sort_columns:
            self.table_model.layoutChanged.emit()

    def set_query_button(self):
        """ Set the action button to start queries. """
        self.ui.button_run_query.clicked.disconnect()
        self.ui.button_run_query.clicked.connect(self.run_query)
        old_width = self.ui.button_run_query.width()
        self.ui.button_run_query.setText(gui_label_query_button)
        self.ui.button_run_query.setFixedWidth(max(old_width, self.ui.button_run_query.width()))
        self.ui.button_run_query.setIcon(QtGui.QIcon.fromTheme(_fromUtf8("media-playback-start")))
        
    def set_stop_button(self):
        """ Set the action button to stop queries. """
        self.ui.button_run_query.clicked.disconnect()
        self.ui.button_run_query.clicked.connect(self.stop_query)
        old_width = self.ui.button_run_query.width()
        self.ui.button_run_query.setText(gui_label_stop_button)
        self.ui.button_run_query.setFixedWidth(max(old_width, self.ui.button_run_query.width()))
        self.ui.button_run_query.setIcon(QtGui.QIcon.fromTheme(_fromUtf8("media-playback-stop")))
    
    def stop_query(self):
        response = QtGui.QMessageBox.warning(self, "Unfinished query", msg_query_running, QtGui.QMessageBox.Yes, QtGui.QMessageBox.No)
        if response == QtGui.QMessageBox.Yes:
            # FIXME: This isn't working well at all. A possible solution
            # using SQLAlchemy may be found here:
            # http://stackoverflow.com/questions/9437498
            
            logger.warning("Last query is incomplete.")
            self.ui.button_run_query.setEnabled(False)
            self.ui.button_run_query.setText("Wait...")
            self.showMessage("Terminating query...")
            try:
                self.Session.Corpus.resource.DB.kill_connection()
            except Exception as e:
                pass
            if self.query_thread:
                self.query_thread.terminate()
                self.query_thread.wait()
            self.showMessage("Last query interrupted.")
            self.ui.button_run_query.setEnabled(True)
            self.set_query_button()
            self.stop_progress_indicator()
        
    def run_query(self):
        self.getGuiValues()
        self.showMessage("Preparing query...")
        try:
            if self.ui.radio_query_string.isChecked():
                options.cfg.query_list = options.cfg.query_list[0].splitlines()
                self.new_session = SessionCommandLine()
            else:
                if not self.verify_file_name():
                    QtGui.QMessageBox.critical(self, "Invalid file name – Coquery", msg_filename_error, QtGui.QMessageBox.Ok, QtGui.QMessageBox.Ok)
                    return
                self.new_session = SessionInputFile()
        except SQLNoConfigurationError:
            QtGui.QMessageBox.critical(self, "Database configuration error – Coquery", msg_sql_no_configuration, QtGui.QMessageBox.Ok, QtGui.QMessageBox.Ok)
        except SQLInitializationError as e:
            QtGui.QMessageBox.critical(self, "Database initialization error – Coquery", msg_initialization_error.format(code=e), QtGui.QMessageBox.Ok, QtGui.QMessageBox.Ok)
        except CollocationNoContextError as e:
            QtGui.QMessageBox.critical(self, "Collocation error – Coquery", str(e), QtGui.QMessageBox.Ok, QtGui.QMessageBox.Ok)
        except RuntimeError as e:
            errorbox.ErrorBox.show(sys.exc_info(), no_trace=True)
        except Exception as e:
            errorbox.ErrorBox.show(sys.exc_info(), e)
        else:
            self.set_stop_button()
            self.showMessage("Running query...")
            self.start_progress_indicator()
            self.query_thread = QtProgress.ProgressThread(self.new_session.run_queries, parent=self)
            self.query_thread.taskFinished.connect(self.finalize_query)
            self.query_thread.taskException.connect(self.exception_during_query)
            self.query_thread.start()

    def run_statistics(self):
        if not self.last_results_saved:
            response = QtGui.QMessageBox.warning(
            self, "Discard unsaved data", msg_warning_statistics, QtGui.QMessageBox.No, QtGui.QMessageBox.Yes)
            if response == QtGui.QMessageBox.No:
                return
        
        self.getGuiValues()
        self.new_session = StatisticsSession()
        self.showMessage("Gathering corpus statistics...")
        self.start_progress_indicator()
        self.query_thread = QtProgress.ProgressThread(self.new_session.run_queries, parent=self)
        self.query_thread.taskFinished.connect(self.finalize_query)
        self.query_thread.taskException.connect(self.exception_during_query)
        self.query_thread.start()

    def visualize_data(self, module, **kwargs):
        try:
            import visualizer
        except RuntimeError:
            QtGui.QMessageBox.critical(
                self, "Missing Python module – Coquery",
                msg_missing_seaborn_module)
        try:
            module = importlib.import_module(module)
        except Exception as e:
            msg = "<code style='color: darkred'>{type}: {code}</code>".format(
                type=type(e).__name__, code=sys.exc_info()[1])
            logger.error(msg)
            QtGui.QMessageBox.critical(
                self, "Visualization error – Coquery",
                VisualizationModuleError(module, msg).error_message)
        else:
            try:
                if "Session" not in dir(self):
                    raise VisualizationNoDataError
                else:
                    dialog = visualizer.VisualizerDialog()
                    dialog.Plot(
                        self.table_model,
                        self.ui.data_preview,
                        module.Visualizer,
                        parent=self,
                        **kwargs)

            except (VisualizationNoDataError, VisualizationInvalidLayout, VisualizationInvalidDataError) as e:
                QtGui.QMessageBox.critical(
                    self, "Visualization error – Coquery",
                    str(e))
            except Exception as e:
                errorbox.ErrorBox.show(sys.exc_info())
        
    def save_configuration(self):
        self.getGuiValues()
        options.save_configuration()

    def open_corpus_help(self):
        if self.ui.combo_corpus.isEnabled():
            current_corpus = str(self.ui.combo_corpus.currentText())
            resource, _, _, module = options.cfg.current_resources[current_corpus]
            try:
                url = resource.url
            except AttributeError:
                QtGui.QMessageBox.critical(None, "Documentation error – Coquery", msg_corpus_no_documentation.format(corpus=current_corpus), QtGui.QMessageBox.Ok, QtGui.QMessageBox.Ok)
            else:
                import webbrowser
                webbrowser.open(url)
        
    def remove_corpus(self, entry):
        """
        Remove the database and corpus module for 'corpus_name'. If the 
        corpus was created from a text directory, also remove the installer.
        
        Parameters
        ----------
        entry : CoqAccordionEntry
            The entry from the corpus manager that has been selected for 
            removal
        """
        import removecorpus

        try:
            resource, _, _, module = options.cfg.current_resources[entry.name]
        except KeyError:
            if entry.adhoc:
                database = "coq_{}".format(entry.name.lower())
            else:
                database = ""
            module = ""
        else:
            database = resource.db_name

        response = removecorpus.RemoveCorpusDialog.select(
<<<<<<< HEAD
            corpus_name, 
            options.cfg.current_server,
            adhoc_corpus)

=======
            entry, options.cfg.current_server)
>>>>>>> 3df259fe
        if response and QtGui.QMessageBox.question(
            self,
            "Remove corpus – Coquery",
            "Do you really want to remove the selected corpus components?",
            QtGui.QMessageBox.Ok | QtGui.QMessageBox.Cancel) == QtGui.QMessageBox.Ok:
            rm_module, rm_database, rm_installer = response
            success = True

<<<<<<< HEAD
            if rm_database and database:
                
                try:
                    sqlhelper.drop_database(options.cfg.current_server, database)
=======
            if rm_database and database and sqlhelper.has_database(options.get_mysql_configuration(), database):
                try:
                    sqlhelper.drop_database(options.get_mysql_configuration(), database)
>>>>>>> 3df259fe
                except Exception as e:
                    raise e
                    QtGui.QMessageBox.critical(
                        self, 
                        "Database error – Coquery", 
                        msg_remove_corpus_error.format(corpus=resource.name, code=e), 
                        QtGui.QMessageBox.Ok, QtGui.QMessageBox.Ok)
                    success = False
<<<<<<< HEAD

=======
                    
>>>>>>> 3df259fe
            # Remove the corpus module:
            if rm_module and success and module:
                try:
                    if os.path.exists(module):
                        os.remove(module)
                except IOError:
                    QtGui.QMessageBox.critical(self, "Storage error – Coquery", msg_remove_corpus_disk_error, QtGui.QMessageBox.Ok, QtGui.QMessageBox.Ok)
                    success = False
                else:
                    success = True
            
            # remove the corpus installer if the corpus was created from 
            # text files:
            if rm_installer and success:
                try:
                    installer_path = os.path.join(
                        options.get_home_dir(), "adhoc",
                        "coq_install_{}.py".format(entry.name))
                    os.remove(installer_path)
                except Exception as e:
                    print(e)
                    raise e
                else:
                    success = True

            options.set_current_server(options.cfg.current_server)
            self.fill_combo_corpus()
            if success and (rm_installer or rm_database or rm_module):
                logger.warning("Removed corpus {}.".format(entry.name))
                self.showMessage("Removed corpus {}.".format(entry.name))
                self.corpusListUpdated.emit()
                
            self.change_corpus()

    def build_corpus(self):
        import coq_install_generic
        import corpusbuilder

        builder = corpusbuilder.BuilderGui(coq_install_generic.BuilderClass, self)
        try:
            result = builder.display()
        except Exception as e:
            errorbox.ErrorBox.show(sys.exc_info())
        if result:
            options.set_current_server(options.cfg.current_server)
        self.fill_combo_corpus()
        self.change_corpus()
        self.corpusListUpdated.emit()
            
    def install_corpus(self, builder_class):
        import corpusbuilder

        builder = corpusbuilder.InstallerGui(builder_class, self)
        try:
            result = builder.display()
        except Exception as e:
            errorbox.ErrorBox.show(sys.exc_info())
        self.fill_combo_corpus()
        self.change_corpus()
        self.corpusListUpdated.emit()
            
    def manage_corpus(self):
        import corpusmanager
        
        if self.corpus_manager:
            self.corpus_manager.raise_()
            self.corpus_manager.activateWindow()
        else:
            self.corpus_manager = corpusmanager.CorpusManager(parent=self)        
            self.corpus_manager.show()
            self.corpus_manager.installCorpus.connect(self.install_corpus)
            self.corpus_manager.removeCorpus.connect(self.remove_corpus)
            self.corpus_manager.buildCorpus.connect(self.build_corpus)
            self.corpusListUpdated.connect(self.corpus_manager.update)
            
            result = self.corpus_manager.exec_()
            try:
                self.corpus_manager.close()
            except AttributeError:
                pass
            self.corpus_manager = None
            self.fill_combo_corpus()
            
    def closeEvent(self, event):
        def shutdown():
            options.settings.setValue("main_geometry", self.saveGeometry())
            options.settings.setValue("main_state", self.saveState())
            while self.widget_list:
                x = self.widget_list.pop(0)
                x.close()
                del x
            self.save_configuration()
            event.accept()

        if not self.last_results_saved and options.cfg.ask_on_quit:
            response = QtGui.QMessageBox.warning(self, "Unsaved results", msg_unsaved_data, QtGui.QMessageBox.Yes, QtGui.QMessageBox.No)
            if response == QtGui.QMessageBox.Yes:
                shutdown()
            else:
                event.ignore()            
        else:
            shutdown()
        
    def settings(self):
        import settings
        settings.Settings.manage(options.cfg, self)

    def change_current_server(self):
        name = self.ui.combo_config.currentText()
        if name:
            name = str(name)
            self.ui.combo_config.currentIndexChanged.disconnect()
            self.change_mysql_configuration(name)
            self.ui.combo_config.currentIndexChanged.connect(self.change_current_server)

    def change_mysql_configuration(self, name):
        self.ui.combo_config.clear()
        self.ui.combo_config.addItems(sorted(options.cfg.server_configuration))
        if name:
            options.set_current_server(str(name))
            index = self.ui.combo_config.findText(name)
            self.ui.combo_config.setCurrentIndex(index)
            db_con = options.cfg.server_configuration[name]
            self.test_mysql_connection()
        
    def test_mysql_connection(self):
        """
        Tests whether a connection to the MySQL host is available, also update 
        the GUI to reflect the status.
        
        This method tests the currently selected MySQL configuration. If a 
        connection can be established using this configuration, the current 
        combo box entry is marked by a tick icon. 
        
        If no connection can be established, the current combo box entry is 
        marked by a warning icon.

        Returns
        -------
        state : bool
            True if a connection is available, or False otherwise.
        """
        if not options.cfg.current_server:
            return False
        else:
            state, _ = sqlhelper.test_configuration(options.cfg.current_server)

        # Only do something if the current connection status has changed:
        if state != self.last_connection_state or options.cfg.current_server != self.last_connection:
            # Remember the item that has focus:
            active_widget = options.cfg.app.focusWidget()
            
            # Choose a suitable icon for the connection combo box:
            if state:
                icon = QtGui.qApp.style().standardIcon(QtGui.QStyle.SP_DialogYesButton)
            else:
                icon = QtGui.qApp.style().standardIcon(QtGui.QStyle.SP_DialogNoButton)

                
            # Disconnect the currentIndexChanged signal to avoid infinite
            # recursive loop:
            try:
                self.ui.combo_config.currentIndexChanged.disconnect()
            except TypeError:
                pass
            # add new entry with suitable icon, remove old icon and reset index:
            index = self.ui.combo_config.findText(options.cfg.current_server)
            self.ui.combo_config.insertItem(index + 1, icon, options.cfg.current_server)
            self.ui.combo_config.setCurrentIndex(index + 1)
            self.ui.combo_config.removeItem(index)
            self.ui.combo_config.setCurrentIndex(index)
            self.last_connection_state = state
            self.last_connection = options.cfg.current_server
            self.last_index = index
            # reconnect currentIndexChanged signal:
            self.ui.combo_config.currentIndexChanged.connect(self.change_current_server)

            self.ui.options_area.setDisabled(True)
            if state:
                self.fill_combo_corpus()
                if self.ui.combo_corpus.count():
                    self.ui.options_area.setDisabled(False)

            if active_widget:
                active_widget.setFocus()

        return state

    def connection_settings(self):
        import connectionconfiguration
        try:
            config_dict, name = connectionconfiguration.ConnectionConfiguration.choose(options.cfg.current_server, options.cfg.server_configuration)
        except TypeError:
            return
        else:
            options.cfg.server_configuration = config_dict
            self.change_mysql_configuration(name)

    def show_mysql_guide(self):
        import mysql_guide
        mysql_guide.MySqlGuide.display()

    def getGuiValues(self):
        """ Set the values in options.cfg.* depending on the current values
        in the GUI. """
        
        if options.cfg:
            options.cfg.corpus = str(self.ui.combo_corpus.currentText())
        
            # determine query mode:
            if self.ui.radio_aggregate_uniques.isChecked():
                options.cfg.MODE = QUERY_MODE_DISTINCT
            if self.ui.radio_aggregate_none.isChecked():
                options.cfg.MODE = QUERY_MODE_TOKENS
            if self.ui.radio_aggregate_frequencies.isChecked():
                options.cfg.MODE = QUERY_MODE_FREQUENCIES
            if self.ui.radio_aggregate_collocations.isChecked():
                options.cfg.MODE = QUERY_MODE_COLLOCATIONS
            try:
                if self.ui.radio_mode_statistics.isChecked():
                    options.cfg.MODE = QUERY_MODE_STATISTICS
            except AttributeError:
                pass
                
            # determine context mode:
            if self.ui.radio_context_none.isChecked():
                options.cfg.context_mode = CONTEXT_NONE
            if self.ui.radio_context_mode_kwic.isChecked():
                options.cfg.context_mode = CONTEXT_KWIC
            if self.ui.radio_context_mode_string.isChecked():
                options.cfg.context_mode  = CONTEXT_STRING
            if self.ui.radio_context_mode_columns.isChecked():
                options.cfg.context_mode  = CONTEXT_COLUMNS

            # either get the query input string or the query file name:
            if self.ui.radio_query_string.isChecked():
                if type(self.ui.edit_query_string) == QtGui.QLineEdit:
                    options.cfg.query_list = [str(self.ui.edit_query_string.text())]
                else:
                    options.cfg.query_list = [str(self.ui.edit_query_string.toPlainText())]
            options.cfg.input_path = str(self.ui.edit_file_name.text())

            # get context options:
            options.cfg.context_left = self.ui.context_left_span.value()
            options.cfg.context_right = self.ui.context_right_span.value()
            options.cfg.context_span = max(self.ui.context_left_span.value(), self.ui.context_right_span.value())
            
            options.cfg.external_links = self.get_external_links()
            options.cfg.selected_features = self.get_selected_features()
            options.cfg.selected_functions = self.get_functions()

            return True

    def get_selected_features(self):
        """
        Traverse through the output columns tree and obtain all features that 
        are checked.

        Returns
        -------
        l : list 
            A list of resource features that were checked in the tree widget.
        """
        def traverse(node):
            checked = []
            for child in [node.child(i) for i in range(node.childCount())]:
                checked += traverse(child)
            if node.checkState(0) == QtCore.Qt.Checked and not node.isDisabled() and not node.objectName().endswith("_table"):
                checked.append(node.objectName())
            return checked

        tree = self.ui.options_tree
        l = []
        for root in [tree.topLevelItem(i) for i in range(tree.topLevelItemCount())]:
            l += traverse(root)
        return l
        
    def get_external_links(self):
        """
        Traverse through the output columns tree and obtain all external links 
        that are checked.
        
        Returns
        -------
        l : list 
            A list of tuples. The first element of each tuple is a Link object 
            (defined in linkselect.py), and the second element is a string 
            specifying the resource feature that establishes the link.
        """
        def traverse(node):
            checked = []
            for child in [node.child(i) for i in range(node.childCount())]:
                checked += traverse(child)
            if node.checkState(0) == QtCore.Qt.Checked:
                try:
                    parent = node.parent()
                except AttributeError:
                    print("Warning: Node has no parent")
                    logger.warn("Warning: Node has no parent")
                    return checked
                if parent and parent.isLinked():
                    checked.append((parent.link, node.rc_feature))
            return checked

        tree = self.ui.options_tree
        l = []
        for root in [tree.topLevelItem(i) for i in range(tree.topLevelItemCount())]:
            l += traverse(root)
        return l

    def get_functions(self):
        """
        Traverse through the output columns tree and obtain all functions that 
        are checked.
        
        Returns
        -------
        l : list 
            A list of tuples. The first element of each tuple is the resource 
            feature, the second element is the function, and the third element
            is the name of the function as it appears in the tree widget. 
        """
        def traverse(node):
            checked = []
            for child in [node.child(i) for i in range(node.childCount())]:
                checked += traverse(child)
            if node.checkState(0) == QtCore.Qt.Checked and node._func:
                checked.append((node.objectName(), node._func, str(node.text(0))))
            return checked

        tree = self.ui.options_tree
        l = []
        for root in [tree.topLevelItem(i) for i in range(tree.topLevelItemCount())]:
            l += traverse(root)
        return l

    def show_log(self):
        import logfile
        logfile.LogfileViewer.view()

    def show_about(self):
        from ui.aboutUi import Ui_AboutDialog
        dialog = QtGui.QDialog(self)
        dialog.ui = Ui_AboutDialog()
        dialog.ui.setupUi(dialog)

        image = QtGui.QImage(self.logo)
        painter = QtGui.QPainter(image)
        painter.setPen(QtCore.Qt.black)
        painter.drawText(image.rect(), QtCore.Qt.AlignBottom, "Version {}".format(__init__.__version__))
        painter.end()
        dialog.ui.label_pixmap.setPixmap(QtGui.QPixmap.fromImage(image))
        dialog.ui.label_pixmap.setAlignment(QtCore.Qt.AlignCenter)

        dialog.ui.label_description.setText(
            unicode(dialog.ui.label_description.text()).format(version=__init__.__version__, date=__init__.DATE))
        dialog.exec_()

    def setGUIDefaults(self):
        """ Set up the gui values based on the values in options.cfg.* """

        # set corpus combo box to current corpus:
        index = self.ui.combo_corpus.findText(options.cfg.corpus)
        if index > -1:
            self.ui.combo_corpus.setCurrentIndex(index)

        # set query mode:
        if options.cfg.MODE == QUERY_MODE_DISTINCT:
            self.ui.radio_aggregate_uniques.setChecked(True)
        elif options.cfg.MODE == QUERY_MODE_FREQUENCIES:
            self.ui.radio_aggregate_frequencies.setChecked(True)
        elif options.cfg.MODE == QUERY_MODE_TOKENS:
            self.ui.radio_aggregate_none.setChecked(True)
        elif options.cfg.MODE == QUERY_MODE_COLLOCATIONS:
            self.ui.radio_aggregate_collocations.setChecked(True)

        self.ui.edit_file_name.setText(options.cfg.input_path)
        # either fill query string or query file input:
        if options.cfg.query_list:
            self.ui.edit_query_string.setText("\n".join(options.cfg.query_list))
            self.ui.radio_query_string.setChecked(True)
        if options.cfg.input_path_provided:
            self.ui.radio_query_file.setChecked(True)
            
        for rc_feature in options.cfg.selected_features:
            self.ui.options_tree.setCheckState(rc_feature, True)
        
        self.ui.context_left_span.setValue(options.cfg.context_left)
        self.ui.context_right_span.setValue(options.cfg.context_right)
        
        if options.cfg.context_mode == CONTEXT_NONE:
            self.ui.radio_context_none.setChecked(True)
        elif options.cfg.context_mode == CONTEXT_STRING:
            self.ui.radio_context_mode_string.setChecked(True)
        elif options.cfg.context_mode == CONTEXT_COLUMNS:
            self.ui.radio_context_mode_columns.setChecked(True)
        else:
            self.ui.radio_context_mode_kwic.setChecked(True)
        self.update_context_widgets()
            
        for filt in list(options.cfg.filter_list):
            self.ui.filter_box.addTag(filt)
            options.cfg.filter_list.remove(filt)
        
        # get table from last session, if possible:
        try:
            self.table_model.set_header(options.cfg.last_header)
            self.table_model.set_data(options.cfg.last_content)
            self.Session = options.cfg.last_session
            self.ui.data_preview.setModel(self.table_model)
        except AttributeError:
            pass
        
        self.toggle_frequency_columns()

    #def select_table(self):
        #"""
        #Open a table select widget.
        
        #The table select widget contains a QTreeWidget with all corpora 
        #except the currently active one as parents, and the respective tables
        #as children.
        
        #The return tuple contains the corpus and the table name. 
        
        #Returns
        #-------
        #(corpus, table) : tuple
            #The name of the corpus and the name of the table from that corpus
            #as feature strings. 
        #"""
        
        
        #corpus, table, feature = linkselect.LinkSelect.display(self)
        
        #corpus = "bnc"
        #table = "word"
        #feature_name = "word_label"
        
        #return (corpus, table, feature_name)

    def update_context_widgets(self):
        if self.ui.radio_context_none.isChecked():
            self.ui.context_left_span.setDisabled(True)
            self.ui.context_right_span.setDisabled(True)
        else:
            self.ui.context_left_span.setDisabled(False)
            self.ui.context_right_span.setDisabled(False)

    def add_link(self, item):
        """
        Link the selected output column to a column from an external table.
        
        The method opens a dialog from which a column in an external table 
        can be selected. Then, a link is added from the argument to that 
        column so that rows from the external table that have the same value
        in the linked table as in the output column from the present corpus
        can be included in the output.
        
        Parameters
        ----------
        item : CoqTreeItem
            An entry in the output column list
        """
        import linkselect
        column = 0
        link = linkselect.LinkSelect.display(
            feature=str(item.text(0)),
            corpus=str(self.ui.combo_corpus.currentText()),
            corpus_omit=str(self.ui.combo_corpus.currentText()), 
            parent=self)
        
        if not link:
            return
        else:
            link.key_feature = str(item.objectName())
            item.setExpanded(True)
            
            tree = classes.CoqTreeLinkItem()
            tree.setLink(link)
            tree.setText(column, "{}.{}.{}".format(link.resource, link.table_name, link.feature_name))
            tree.setCheckState(column, False)
            tree.setObjectName("{}.{}_table".format(link.db_name, link.table))
            
            resource = options.cfg.current_resources[link.resource][0]
            table = resource.get_table_dict()[link.table]

            # fill new tree with the features from the linked table (exclude
            # the linking feature):
            for rc_feature in [x for x in table if x != link.rc_feature]:
                _, _, _, feature = resource.split_resource_feature(rc_feature)
                # exclude special resource features
                if feature not in ("id", "table"):
                    new_item = classes.CoqTreeItem()
                    new_item.setText(0, getattr(resource, rc_feature))
                    new_item.rc_feature = rc_feature
                    new_item.setObjectName("{}.{}".format(link.db_name, rc_feature))
                    new_item.setCheckState(column, False)
                    tree.addChild(new_item)

            # Insert newly created table as a child of the linked item:
            item.addChild(tree)
            
    def add_function(self, item):
        """
        Add an output column that applies a function to the selected item.
        
        This method opens a dialog that allows to choose a function that 
        may be applied to the selected item. This function is added as an
        additional output column to the list of output columns.
        
        Parameters
        ----------
        item : CoqTreeItem
            An entry in the output column list
        """

        import functionapply
        column = 0
        parent = item.parent()
        
        response = functionapply.FunctionDialog.display(
            table=str(parent.text(0)),
            feature=str(item.text(0)), parent=self)
        
        if not response:
            return
        else:
            label, func = response
            
            child_func = classes.CoqTreeFuncItem()
            child_func.setObjectName("func.{}".format(item.objectName()))
            child_func.setFunction(func)
            child_func.rc_feature = item.objectName()
            child_func.setText(column, label)
            child_func.setCheckState(column, QtCore.Qt.Checked)

            item.parent().addChild(child_func)
            item.parent().setExpanded(True)

    def remove_item(self, item):
        """
        Remove either a link or a function from the list of output columns.        
        
        Parameters
        ----------
        item : CoqTreeItem
            An entry in the output column list
        """
        def remove_children(node):
            for child in [node.child(i) for i in range(node.childCount())]:
                remove_children(child)
                node.removeChild(child)
            node.close()

        # remove linked table, but only if the item is not a function:
        if item.parent and item.parent()._link_by and not item._func:
            item = item.parent()
            self.ui.options_tree.takeTopLevelItem(self.ui.options_tree.indexOfTopLevelItem(item))
        else:
            item.parent().removeChild(item)


try:
    _encoding = QtGui.QApplication.UnicodeUTF8
    def _translate(context, text, disambig):
        return QtGui.QApplication.translate(context, text, disambig, _encoding)
except AttributeError:
    def _translate(context, text, disambig):
        return QtGui.QApplication.translate(context, text, disambig)
    
logger = logging.getLogger(__init__.NAME)

<|MERGE_RESOLUTION|>--- conflicted
+++ resolved
@@ -1526,14 +1526,7 @@
             database = resource.db_name
 
         response = removecorpus.RemoveCorpusDialog.select(
-<<<<<<< HEAD
-            corpus_name, 
-            options.cfg.current_server,
-            adhoc_corpus)
-
-=======
             entry, options.cfg.current_server)
->>>>>>> 3df259fe
         if response and QtGui.QMessageBox.question(
             self,
             "Remove corpus – Coquery",
@@ -1542,16 +1535,9 @@
             rm_module, rm_database, rm_installer = response
             success = True
 
-<<<<<<< HEAD
-            if rm_database and database:
-                
-                try:
-                    sqlhelper.drop_database(options.cfg.current_server, database)
-=======
             if rm_database and database and sqlhelper.has_database(options.get_mysql_configuration(), database):
                 try:
                     sqlhelper.drop_database(options.get_mysql_configuration(), database)
->>>>>>> 3df259fe
                 except Exception as e:
                     raise e
                     QtGui.QMessageBox.critical(
@@ -1560,11 +1546,7 @@
                         msg_remove_corpus_error.format(corpus=resource.name, code=e), 
                         QtGui.QMessageBox.Ok, QtGui.QMessageBox.Ok)
                     success = False
-<<<<<<< HEAD
-
-=======
-                    
->>>>>>> 3df259fe
+
             # Remove the corpus module:
             if rm_module and success and module:
                 try:
