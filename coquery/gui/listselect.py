# -*- coding: utf-8 -*-
"""
listselect.py is part of Coquery.

Copyright (c) 2016, 2017 Gero Kunter (gero.kunter@coquery.org)

Coquery is released under the terms of the GNU General Public License (v3).
For details, see the file LICENSE that you should have received along
with Coquery. If not, see <http://www.gnu.org/licenses/>.
"""

from __future__ import unicode_literals

from coquery.unicode import utf8

from .pyqt_compat import QtCore, QtWidgets, get_toplevel_window


class CoqListSelect(QtWidgets.QWidget):
    """
    A QWidget that presents two exclusive list (a list of available and a
    list of selected items), with controls to move between the two.
    """
    itemSelectionChanged = QtCore.Signal()
    currentItemChanged = QtCore.Signal(object)

    def __init__(self, *args, **kwargs):
        from .ui import coqListSelectUi
        super(CoqListSelect, self).__init__(*args, **kwargs)
        self.ui = coqListSelectUi.Ui_CoqListSelect()
        self.ui.setupUi(self)
        self.setDefocus(True)

        self.ui.button_add.clicked.connect(self.add_selected)
        self.ui.button_remove.clicked.connect(self.remove_selected)
        self.ui.button_up.clicked.connect(self.selected_up)
        self.ui.button_down.clicked.connect(self.selected_down)

<<<<<<< HEAD
        icon_getter = get_toplevel_window().get_icon
        self.ui.button_up.setIcon(icon_getter("Circled Chevron Up"))
        self.ui.button_down.setIcon(icon_getter("Circled Chevron Down"))
        self.ui.button_add.setIcon(icon_getter("Circled Chevron Right"))
        self.ui.button_remove.setIcon(icon_getter("Circled Chevron Left"))
=======
        try:
            icon_getter = get_toplevel_window().get_icon
            for button, icon in (
                    (self.ui.button_up, "Circled Chevron Up"),
                    (self.ui.button_down, "Circled Chevron Down"),
                    (self.ui.button_add, "Circled Chevron Left"),
                    (self.ui.button_remove, "Circled Chevron Right")):
                button.setIcon(icon_getter(icon))
        except AttributeError:
            pass
>>>>>>> 77ea8567

        self.ui.list_selected.itemSelectionChanged.connect(self.check_buttons)
        self.ui.list_selected.itemSelectionChanged.connect(
            lambda: self.currentItemChanged.emit(self.currentItem()))
        self.ui.list_available.itemSelectionChanged.connect(self.check_buttons)

        self._minimum = 0
        self._move_available = True
        self._track_selected = False
        self._last_selected_row = None
        self._last_available_row = None

        self.setFocusPolicy(QtCore.Qt.StrongFocus)
        self.ui.list_selected.setFocusPolicy(QtCore.Qt.NoFocus)
        self.ui.list_available.setFocusPolicy(QtCore.Qt.NoFocus)

    @staticmethod
    def _fill_list_widget(w, l, translate, *args, **kwargs):
        for x in l:
            if translate is not None:
                if not isinstance(x, QtWidgets.QListWidgetItem):
                    item = QtWidgets.QListWidgetItem(
                                translate(x, *args, **kwargs))
                    item.setData(QtCore.Qt.UserRole, x)
                else:
                    item = translate(x, *args, **kwargs)
            else:
                if not isinstance(x, QtWidgets.QListWidgetItem):
                    item = QtWidgets.QListWidgetItem(x)
                else:
                    item = x
            w.addItem(item)

    def setDefocus(self, b):
        self._defocus = b

    def defocus(self):
        return self._defocus

    def setMoveAvailable(self, b):
        if b:
            self.ui.button_up.show()
            self.ui.button_down.show()
        else:
            self.ui.button_up.hide()
            self.ui.button_down.hide()
        self._move_available = b

    def moveAvailable(self):
        return self._move_available

    def trackSelected(self):
        return self._track_selected

    def setTrackSelected(self, b):
        self._track_selected = b

    def setSelectedLabel(self, s):
        self.ui.label_select_list.setText(s)

    def selectedLabel(self):
        return self.ui.label_select_list.text()

    def setAvailableLabel(self, s):
        self.ui.label_available.setText(s)

    def availableLabel(self):
        return self.ui.label_available.text()

    def minimumItems(self):
        return self._minimum

    def setMinimumItems(self, i):
        self._minimum = i

    def count(self):
        return self.ui.list_selected.count()

    def selectedItems(self):
        return [self.ui.list_selected.item(i) for i
                in range(self.ui.list_selected.count())]

    def availableItems(self):
        return [self.ui.list_available.item(i) for i
                in range(self.ui.list_available.count())]

    def setAvailableList(self, l, translate=None, *args, **kwargs):
        self._fill_list_widget(self.ui.list_available, l,
                               translate, *args, **kwargs)

    def setSelectedList(self, l, translate=None, *args, **kwargs):
        self._fill_list_widget(self.ui.list_selected, l,
                               translate, *args, **kwargs)

    def add_selected(self):
        for x in self.ui.list_available.selectedItems():
            row = self.ui.list_available.row(x)
            item = self.ui.list_available.takeItem(row)
            self.ui.list_selected.addItem(item)
            self.ui.list_selected.setCurrentItem(item)
            self.itemSelectionChanged.emit()
        if self.trackSelected():
            self.ui.list_selected.setFocus()
            self.ui.list_available.setCurrentItem(None)

    def remove_selected(self):
        for x in self.ui.list_selected.selectedItems():
            if self.ui.list_selected.count() > self.minimumItems():
                row = self.ui.list_selected.row(x)
                item = self.ui.list_selected.takeItem(row)
                self.ui.list_available.addItem(item)
                self.ui.list_available.setCurrentItem(item)
                self.itemSelectionChanged.emit()
        if self.trackSelected():
            self.ui.list_available.setFocus()
            self.ui.list_selected.setCurrentItem(None)

    def currentItem(self):
        if self.ui.list_selected.selectedItems():
            return self.ui.list_selected.selectedItems()[0]
        if self.ui.list_available.selectedItems():
            return self.ui.list_available.selectedItems()[0]
        else:
            return None

    def setCurrentItem(self, x):
        """
        Set the current item to the item that has 'x' as its data.
        """
        # look in left list:
        for i in range(self.ui.list_selected.count()):
            item = self.ui.list_selected.item(i)
            if utf8(item.data(QtCore.Qt.UserRole)) == x:
                self.ui.list_selected.setCurrentItem(item)
                return

        # look in right list:
        for i in range(self.ui.list_available.count()):
            item = self.ui.list_available.item(i)
            if utf8(item.data(QtCore.Qt.UserRole)) == x:
                self.ui.list_available.setCurrentItem(item)
                return

    def selection_down(self):
        current_row = self.ui.list_selected.currentRow()
        if current_row < self.ui.list_selected.count() - 1:
            self.ui.list_selected.setCurrentItem(
                self.ui.list_selected.item(current_row + 1))

    def selection_up(self):
        current_row = self.ui.list_selected.currentRow()
        if current_row > 0:
            self.ui.list_selected.setCurrentItem(
                self.ui.list_selected.item(current_row - 1))

    def selected_up(self):
        self.move_selected(up=True)

    def selected_down(self):
        self.move_selected(up=False)

    def move_selected(self, up):
        try:
            pos_first = min([self.ui.list_selected.row(x) for x
                             in self.ui.list_selected.selectedItems()])
        except ValueError:
            return
        if up:
            new_pos = pos_first - 1
        else:
            new_pos = pos_first + 1
        selected = [self.ui.list_selected.takeItem(pos_first) for _
                    in self.ui.list_selected.selectedItems()]
        for x in selected:
            self.ui.list_selected.insertItem(new_pos, x)
            x.setSelected(True)
            self.ui.list_selected.setCurrentItem(x)
        self.check_buttons()

    def check_buttons(self):
        selected_row = self.ui.list_selected.currentRow()
        selected_count = self.ui.list_selected.count()
        available_count = self.ui.list_available.count()

        self.ui.button_up.setEnabled(selected_row > 0)
        self.ui.button_down.setEnabled(selected_row + 1 < selected_count)
        self.ui.button_remove.setEnabled(
            selected_count > self.minimumItems() and selected_row > -1)
        self.ui.button_add.setEnabled(
            available_count > 0 and self.ui.list_available.currentRow() > -1)

    def keyPressEvent(self, event):
        if event.key() == QtCore.Qt.Key_Right:
            self.add_selected()
        elif event.key() == QtCore.Qt.Key_Left:
            self.remove_selected()
        elif event.key() == QtCore.Qt.Key_Up:
            if event.modifiers() == QtCore.Qt.ShiftModifier:
                self.selected_up()
            else:
                self.selection_up()
        elif event.key() == QtCore.Qt.Key_Down:
            if event.modifiers() == QtCore.Qt.ShiftModifier:
                self.selected_down()
            else:
                self.selection_down()
        else:
            super(CoqListSelect, self).keyPressEvent(event)

    def event(self, ev):
        if ev.type() == ev.FocusIn:
            if self.defocus():
                # restore selection bars if focus is regained:
                self.blockSignals(False)

                if self._last_selected_row is None:
                    if self.ui.list_selected.count() > 0:
                        self.ui.list_selected.setCurrentItem(
                            self.ui.list_selected.item(0))
                else:
                    self.ui.list_selected.setCurrentItem(
                        self._last_selected_row)

                if self._last_available_row is None:
                    if self.ui.list_available.count() > 0:
                        self.ui.list_available.setCurrentItem(
                            self.ui.list_available.item(0))
                else:
                    self.ui.list_available.setCurrentItem(
                        self._last_available_row)
        elif ev.type() == ev.FocusOut:
            if self.defocus():
                self.blockSignals(True)
                self._last_selected_row = self.ui.list_selected.currentItem()
                self._last_available_row = self.ui.list_available.currentItem()
                self.ui.list_selected.setCurrentItem(None)
                self.ui.list_available.setCurrentItem(None)

        return super(CoqListSelect, self).event(ev)


class SelectionDialog(QtWidgets.QDialog):
    def __init__(self, title, selected, available, text="", minimum=None,
                 translator=None, *args, **kwargs):
        super(SelectionDialog, self).__init__(*args, **kwargs)
        translator = translator or (lambda x: x)
        self.setWindowTitle(title)
        self.main_layout = QtWidgets.QVBoxLayout(self)
        self.list_select = CoqListSelect()
        self.list_select.setMinimumItems(minimum or 0)
        self.list_select.setAvailableList(available, translator)
        self.list_select.setSelectedList(selected, translator)
        self.main_layout.addWidget(self.list_select)
        self.resize(500, 310)

    def exec_(self):
        super(SelectionDialog, self).exec_()

    @staticmethod
    def show(*args, **kwargs):
        dialog = SelectionDialog(*args, **kwargs)
        dialog.exec_()
        selected = [x.data(QtCore.Qt.UserRole)
                    for x in dialog.list_select.selectedItems()]
        available = [x.data(QtCore.Qt.UserRole)
                     for x in dialog.list_select.availableItems()]
        return selected, available<|MERGE_RESOLUTION|>--- conflicted
+++ resolved
@@ -36,24 +36,16 @@
         self.ui.button_up.clicked.connect(self.selected_up)
         self.ui.button_down.clicked.connect(self.selected_down)
 
-<<<<<<< HEAD
-        icon_getter = get_toplevel_window().get_icon
-        self.ui.button_up.setIcon(icon_getter("Circled Chevron Up"))
-        self.ui.button_down.setIcon(icon_getter("Circled Chevron Down"))
-        self.ui.button_add.setIcon(icon_getter("Circled Chevron Right"))
-        self.ui.button_remove.setIcon(icon_getter("Circled Chevron Left"))
-=======
         try:
             icon_getter = get_toplevel_window().get_icon
             for button, icon in (
                     (self.ui.button_up, "Circled Chevron Up"),
                     (self.ui.button_down, "Circled Chevron Down"),
-                    (self.ui.button_add, "Circled Chevron Left"),
-                    (self.ui.button_remove, "Circled Chevron Right")):
+                    (self.ui.button_add, "Circled Chevron Right"),
+                    (self.ui.button_remove, "Circled Chevron Left")):
                 button.setIcon(icon_getter(icon))
         except AttributeError:
             pass
->>>>>>> 77ea8567
 
         self.ui.list_selected.itemSelectionChanged.connect(self.check_buttons)
         self.ui.list_selected.itemSelectionChanged.connect(
