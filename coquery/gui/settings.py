# -*- coding: utf-8 -*-
"""
settings.py is part of Coquery.

Copyright (c) 2016, 2017 Gero Kunter (gero.kunter@coquery.org)

Coquery is released under the terms of the GNU General Public License (v3).
For details, see the file LICENSE that you should have received along
with Coquery. If not, see <http://www.gnu.org/licenses/>.
"""

import sys

from coquery import options
from coquery.errors import remove_source_path, add_source_path
from coquery.unicode import utf8
from .pyqt_compat import QtWidgets, QtCore, get_toplevel_window
from .ui.settingsUi import Ui_SettingsDialog

class Settings(QtWidgets.QDialog):
    def __init__(self, _options, parent=None):
        super(Settings, self).__init__(parent)
        self._options = _options
        self.ui = Ui_SettingsDialog()
        self.ui.setupUi(self)
        #self.ui.check_ignore_punctuation.setEnabled(False)
        #self.ui.check_experimental.setEnabled(False)
        self.ui.edit_visualizer_path.setEnabled(False)
        self.ui.button_visualizer_path.setEnabled(False)
    
        if not options.cfg.use_cache:
            self.ui.edit_cache_path.setEnabled(False)
            self.ui.button_cache_path.setEnabled(False)
        
        self.ui.button_installer_path.clicked.connect(self.select_installer_path)                                        
        self.ui.button_visualizer_path.clicked.connect(self.select_visualizer_path)                                        
        self.ui.button_cache_path.clicked.connect(self.select_cache_path)
        self.ui.button_clear_cache.clicked.connect(self.cache_button_clicked)

        self.setup_cache_button()

        self._table_font = self._options.table_font
        self._figure_font = self._options.figure_font
        self._context_font = self._options.context_font
        
        self.ui.label_sample_table.setFont(self._table_font)
        self.ui.label_sample_figure.setFont(self._figure_font)
        self.ui.label_sample_context.setFont(self._context_font)
        self.ui.label_sample_table.setText(self._table_font.family())
        self.ui.label_sample_figure.setText(self._figure_font.family())
        self.ui.label_sample_context.setText(self._context_font.family())

        self.ui.button_table_font.clicked.connect(lambda: self.select_font(self.ui.label_sample_table))
        self.ui.button_figure_font.clicked.connect(lambda: self.select_font(self.ui.label_sample_figure))
        self.ui.button_context_font.clicked.connect(lambda: self.select_font(self.ui.label_sample_context))
        self.ui.button_reset_table.clicked.connect(lambda: self.reset_font(self.ui.label_sample_table))
        self.ui.button_reset_figure.clicked.connect(lambda: self.reset_font(self.ui.label_sample_figure))
        self.ui.button_reset_context.clicked.connect(lambda: self.reset_font(self.ui.label_sample_context))
        
        self.set_ui_options()
        
        try:
            self.resize(options.settings.value("settings_size"))
        except TypeError:
            pass

    def cache_button_clicked(self):
        if options.cfg.use_cache:
            if not options.cfg.query_cache.has_backup():
                options.cfg.query_cache.clear()
            else:
                options.cfg.query_cache.restore()

        self.setup_cache_button()

    def setup_cache_button(self):
        self.ui.button_clear_cache.setText("Clear cache")
        self.ui.button_clear_cache.setEnabled(True)
        icon = get_toplevel_window().get_icon("Delete")
        if options.cfg.use_cache:
            if options.cfg.query_cache.has_backup():
                self.ui.button_clear_cache.setText("Restore cache")
                icon = get_toplevel_window().get_icon("Recycling symbol")
            else:
                self.ui.button_clear_cache.setEnabled(options.cfg.query_cache.size() > 0)
        self.ui.button_clear_cache.setIcon(icon)
        
    def closeEvent(self, event):
        options.settings.setValue("settings_size", self.size())
        
    def reset_font(self, label):
        font = QtWidgets.QLabel().font()
        label.setText(font.family())
        label.setFont(font)
        if label == self.ui.label_sample_figure:
            self._figure_font = font
        elif label == self.ui.label_sample_table:
            self._table_font = font
        elif label == self.ui.label_sample_context:
            self._context_font = font
        
    def select_font(self, label):
        if label == self.ui.label_sample_figure:
            font = self._figure_font
        elif label == self.ui.label_sample_table:
            font = self._table_font
        elif label == self.ui.label_sample_context:
            font = self._context_font
        new_font, accepted = QtWidgets.QFontDialog.getFont(font, self.parent())
        if not accepted:
            return
        
        if label == self.ui.label_sample_figure:
            self._figure_font = new_font
        elif label == self.ui.label_sample_table:
            self._table_font = new_font
        elif label == self.ui.label_sample_context:
            self._context_font = new_font
        #new_font.setPointSize(QtWidgets.QLabel().font().pointSize())
        #new_font.setStyle(QtWidgets.QFont.StyleNormal)
        #new_font.setWeight(QtWidgets.QFont.Normal)
        label.setFont(new_font)
        label.setText(new_font.family())
        
    def select_installer_path(self):
        name = QtWidgets.QFileDialog.getExistingDirectory(
            directory=self.ui.edit_installer_path.text(),
            options=QtWidgets.QFileDialog.ReadOnly|QtWidgets.QFileDialog.ShowDirsOnly|QtWidgets.QFileDialog.HideNameFilterDetails)
        if type(name) == tuple:
            name = name[0]
        if name:
            self._options.custom_installer_path = name
            self.ui.edit_installer_path.setText(name)
        
    def select_visualizer_path(self):
        name = QtWidgets.QFileDialog.getExistingDirectory(
            directory=self.ui.edit_visualizer_path.text(),
            options=QtWidgets.QFileDialog.ReadOnly|QtWidgets.QFileDialog.ShowDirsOnly|QtWidgets.QFileDialog.HideNameFilterDetails)
        if type(name) == tuple:
            name = name[0]
        if name:
            self._options.visualizer_path = name
            self.ui.edit_visualizer_path.setText(name)

    def select_cache_path(self):
        name = QtWidgets.QFileDialog.getExistingDirectory(
            directory=self.ui.edit_cache_path.text(),
            options=QtWidgets.QFileDialog.ReadOnly|QtWidgets.QFileDialog.ShowDirsOnly|QtWidgets.QFileDialog.HideNameFilterDetails)
        if type(name) == tuple:
            name = name[0]
        if name:
            self._options.cache_path = name
            self.ui.edit_cache_path.setText(name)

    def set_ui_options(self):
        try:
            if not self._options.output_case_sensitive:
                try:
                    if self._options.output_to_lower:
                        self.ui.radio_output_case_lower.setChecked(True)
                    else:
                        self.ui.radio_output_case_upper.setChecked(True)
                except AttributeError:
                    self.ui.radio_output_case_lower.setChecked(True)
            else:
                self.ui.radio_output_case_leave.setChecked(True)
        except AttributeError as e:
            self.ui.radio_output_case_leave.setChecked(True)
        try:
            self.ui.check_ignore_case_query.setChecked(not self._options.query_case_sensitive)
        except AttributeError:
            pass
        try:
            self.ui.check_regular_expressions.setChecked(self._options.regexp)
        except AttributeError:
            pass
<<<<<<< HEAD
           #try:
=======
        #try:
>>>>>>> 6a606458
            #self.ui.check_ignore_punctuation.setChecked(bool(self._options.ignore_punctuation))
        #except AttributeError:
            #pass
        #try:
            #self.ui.check_experimental.setChecked(bool(self._options.experimental))
        #except AttributeError:
            #pass
        try:
            self.ui.check_align_quantified.setChecked(bool(self._options.align_quantified))
        except AttributeError:
            pass
        try:
            self.ui.check_word_wrap.setChecked(bool(self._options.word_wrap))
        except AttributeError:
            pass
        try:
            self.ui.spin_digits.setValue(int(self._options.digits))
        except AttributeError:
            pass
        try:
            self.ui.edit_na_string.setText(self._options.na_string)
        except AtttributeError:
            pass        
        try:
            self.ui.check_drop_empty_queries.setChecked(bool(self._options.drop_on_na))
        except AttributeError:
            pass
        try:
            self.ui.edit_installer_path.setText(self._options.custom_installer_path)
        except AttributeError:
            pass
        try:
            self.ui.edit_visualizer_path.setText(self._options.visualizer_path)
        except AttributeError:
            pass
        try:
            self.ui.edit_cache_path.setText(self._options.cache_path)
        except AttributeError:
            pass
        try:
            self.ui.check_ask_on_quit.setChecked(bool(self._options.ask_on_quit))
        except AttributeError:
            pass
        try:
            self.ui.check_save_query_string.setChecked(bool(self._options.save_query_string))
        except AttributeError:
            pass
        try:
            self.ui.check_save_query_file.setChecked(bool(self._options.save_query_file))
        except AttributeError:
            pass

        if not options.use_cachetools:
            self.ui.widget_cache.setDisabled(True)
            self.ui.progress_used.hide()
            self.ui.label_10.hide()
        else:
            self.ui.spin_cache_size.setValue(int(self._options.query_cache_size // (1024 * 1024)))
            self.ui.check_use_cache.setChecked(self._options.use_cache)
            self.ui.progress_used.setMaximum(self.ui.spin_cache_size.value())
            self.ui.progress_used.setValue(options.cfg.query_cache.size() // (1024*1024))

    def change_options(self):
        self._options.output_case_sensitive = bool(self.ui.radio_output_case_leave.isChecked())
        self._options.output_to_lower = bool(self.ui.radio_output_case_lower.isChecked())

        # Query options
        self._options.query_case_sensitive = not bool(self.ui.check_ignore_case_query.isChecked())
        self._options.regexp = bool(self.ui.check_regular_expressions.isChecked())
        self._options.drop_on_na = bool(self.ui.check_drop_empty_queries.isChecked())
        self._options.use_cache = bool(self.ui.check_use_cache.isChecked())
        self._options.last_cache_size = int(self.ui.spin_cache_size.value())
        if self._options.use_cache:
            if self._options.query_cache_size != self._options.last_cache_size:
                self._options.query_cache_size = self._options.last_cache_size * 1024 * 1024
                self._options.query_cache.resize(self._options.query_cache_size)
            new_cache_path = utf8(self.ui.edit_cache_path.text())
            if new_cache_path != self._options.cache_path:
                try:
                    self._options.query_cache.move(new_cache_path)
                except Exception as e:
                    print(e)
                    raise e
                else:
                    self._options.cache_path = new_cache_path
                    
        # Quitting options
        self._options.ask_on_quit = bool(self.ui.check_ask_on_quit.isChecked())
        self._options.save_query_file = bool(self.ui.check_save_query_file.isChecked())
        self._options.save_query_string = bool(self.ui.check_save_query_string.isChecked())

        self._options.digits = int(self.ui.spin_digits.value())
        self._options.align_quantified = bool(self.ui.check_align_quantified.isChecked())
        self._options.word_wrap = bool([0, int(QtCore.Qt.TextWordWrap)][bool(self.ui.check_word_wrap.isChecked())])
        self._options.float_format = "{:.%if}" % self._options.digits
        remove_source_path(self._options.custom_installer_path)
        self._options.custom_installer_path = utf8(self.ui.edit_installer_path.text())        
        add_source_path(self._options.custom_installer_path)
        self._options.table_font = self._table_font
        self._options.figure_font = self._figure_font
        self._options.context_font = self._context_font
        self._options.na_string = utf8(self.ui.edit_na_string.text())

    @staticmethod
    def manage(options, parent=None):
        dialog = Settings(options, parent)
        result = dialog.exec_()
        if result == QtWidgets.QDialog.Accepted:
            dialog.change_options()
        return result
        
    def keyPressEvent(self, e):
        if e.key() == QtCore.Qt.Key_Escape:
            self.close()
            
def main():
    app = QtWidgets.QApplication(sys.argv)
    print(Settings.manage(None))
    
if __name__ == "__main__":
    main()
    <|MERGE_RESOLUTION|>--- conflicted
+++ resolved
@@ -174,11 +174,7 @@
             self.ui.check_regular_expressions.setChecked(self._options.regexp)
         except AttributeError:
             pass
-<<<<<<< HEAD
-           #try:
-=======
         #try:
->>>>>>> 6a606458
             #self.ui.check_ignore_punctuation.setChecked(bool(self._options.ignore_punctuation))
         #except AttributeError:
             #pass
