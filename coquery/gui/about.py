# -*- coding: utf-8 -*-
"""
about.py is part of Coquery.

Copyright (c) 2016, 2017 Gero Kunter (gero.kunter@coquery.org)

Coquery is released under the terms of the GNU General Public License (v3).
For details, see the file LICENSE that you should have received along
with Coquery. If not, see <http://www.gnu.org/licenses/>.
"""

from __future__ import unicode_literals

from coquery import __version__, DATE
from coquery.unicode import utf8
from .pyqt_compat import QtCore, QtWidgets, QtGui, get_toplevel_window
from .ui.aboutUi import Ui_AboutDialog

<<<<<<< HEAD

class AboutDialog(QtWidgets.QDialog):
    """
    Display the About dialog.
    """
=======
class AboutDialog(QtWidgets.QDialog):
>>>>>>> cd07aa2d
    def __init__(self, parent=None):
        super(AboutDialog, self).__init__(parent)
        self.ui = Ui_AboutDialog()
        self.ui.setupUi(self)

        main_window = get_toplevel_window()
        icon = (main_window.get_icon("title.png", small_n_flat=False)
                           .pixmap(self.size()))
        image = QtGui.QImage(icon.toImage())
        painter = QtGui.QPainter(image)
        painter.setPen(QtCore.Qt.black)
        painter.drawText(image.rect(),
                         QtCore.Qt.AlignBottom,
                         "Version {}".format(__version__))
        painter.end()
        self.ui.label_pixmap.setPixmap(QtGui.QPixmap.fromImage(image))
        self.ui.label_pixmap.setAlignment(QtCore.Qt.AlignCenter)

        txt = utf8(self.ui.label_description.text())
        self.ui.label_description.setText(txt.format(version=__version__,
                                                     date=DATE))

    @staticmethod
    def view(parent=None):
        dialog = AboutDialog(parent=parent)
        dialog.exec_()<|MERGE_RESOLUTION|>--- conflicted
+++ resolved
@@ -16,15 +16,10 @@
 from .pyqt_compat import QtCore, QtWidgets, QtGui, get_toplevel_window
 from .ui.aboutUi import Ui_AboutDialog
 
-<<<<<<< HEAD
-
 class AboutDialog(QtWidgets.QDialog):
     """
     Display the About dialog.
     """
-=======
-class AboutDialog(QtWidgets.QDialog):
->>>>>>> cd07aa2d
     def __init__(self, parent=None):
         super(AboutDialog, self).__init__(parent)
         self.ui = Ui_AboutDialog()
