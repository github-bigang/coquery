--- conflicted
+++ resolved
@@ -487,13 +487,13 @@
         if self.df is None:
             return
 
-        visualizer_class = VisualizationDesigner.visualizers[
+        vis_class = VisualizationDesigner.visualizers[
             figure_type.text()]
 
         #if self.vis is not None:
             #self.vis.updateRequested.disconnect()
 
-        self.vis = visualizer_class(self.df, self.session)
+        self.vis = vis_class(self.df, self.session)
         self.vis.updateRequested.connect(self.plot_figure)
         self.add_custom_widgets()
 
@@ -813,7 +813,7 @@
         if not values["figure_type"]:
             return
 
-        visualizer_class = VisualizationDesigner.visualizers[
+        vis_class = VisualizationDesigner.visualizers[
             values["figure_type"].text()]
 
         if (self.ui.check_wrap_layout.isChecked()):
@@ -822,7 +822,6 @@
         else:
             col_wrap = None
 
-<<<<<<< HEAD
         data_columns = [values[x] for
                         x in ["x", "y", "z", "columns", "rows"]
                         if values[x]]
@@ -831,28 +830,15 @@
 
         for x in ["x", "y", "z", "columns", "rows"]:
             values[x] = self.alias.get(values[x], values[x])
-=======
-        df_columns = [x for x in [data_x, data_y, data_z, columns, rows] if x]
-        df_columns.append("coquery_invisible_corpus_id")
-
-        df = self.df[df_columns]
-        df.columns = [self.alias.get(x) or x for x in df.columns]
->>>>>>> 07200f11
 
         df = self.df[data_columns]
         df.columns = aliased_columns
 
         logging.info("VIS: Data initialized")
-        visualizer_class = VisualizationDesigner.visualizers[figure_type.text()]
-        self.vis = visualizer_class(df, self.session)
-<<<<<<< HEAD
+        self.vis = vis_class(df, self.session)
+        logging.info("VIS: Visualizer initialized")
         self.grid = self.vis.get_grid(col=values["columns"],
                                       row=values["rows"],
-=======
-        logging.info("VIS: Visualizer initialized")
-
-        self.grid = self.vis.get_grid(col=columns, row=rows,
->>>>>>> 07200f11
                                       col_wrap=col_wrap,
                                       legend_out=True,
                                       sharex=True, sharey=True)
@@ -967,8 +953,10 @@
                                   self.viewer_size)
         options.settings.setValue("visualizationdesigner_data_x", self.data_x)
         options.settings.setValue("visualizationdesigner_data_y", self.data_y)
-        options.settings.setValue("visualizationdesigner_layout_columns", self.layout_columns)
-        options.settings.setValue("visualizationdesigner_layout_rows", self.layout_rows)
+        options.settings.setValue("visualizationdesigner_layout_columns",
+                                  self.layout_columns)
+        options.settings.setValue("visualizationdesigner_layout_rows",
+                                  self.layout_rows)
 
         options.settings.setValue("visualizationdesigner_figure_font",
             utf8(self.ui.combo_font_figure.currentText()))
@@ -991,10 +979,12 @@
         val = "true" if self.ui.check_show_legend.isChecked() else "false"
         options.settings.setValue("visualizationdesigner_show_legend", val)
 
-        options.settings.setValue("visualizationdesigner_legend_columns", self.legend_columns)
+        options.settings.setValue("visualizationdesigner_legend_columns",
+                                  self.legend_columns)
 
         val = "true" if self.ui.check_reverse.isChecked() else "false"
-        options.settings.setValue("visualizationdesigner_reverse_palette", val)
+        options.settings.setValue("visualizationdesigner_reverse_palette",
+                                  val)
         options.settings.setValue("visualizationdesigner_color_number",
                                    self.ui.spin_number.value())
 
