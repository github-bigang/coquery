--- conflicted
+++ resolved
@@ -537,22 +537,9 @@
     def closeEvent(self, event):
         options.settings.setValue("corpusmanager_size", self.size())
         options.set_current_server(options.cfg.current_server)
-<<<<<<< HEAD
 
     def check_orphans(self):
         dialog = orphanageddatabases.OrphanagedDatabasesDialog()
         dialog.exec_()
 
-        
-    
-def main():
-    app = QtGui.QApplication(sys.argv)
-    installer_list = CorpusManager.display("../installer", lambda x: x, lambda x: x)
-    #app.exec_()
-    
-if __name__ == "__main__":
-    main()
-=======
->>>>>>> 80c185cb
-
 logger = logging.getLogger(NAME)