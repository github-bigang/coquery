# -*- coding: utf-8 -*-
"""
defines.py is part of Coquery.

Copyright (c) 2015 Gero Kunter (gero.kunter@coquery.org)

Coquery is released under the terms of the GNU General Public License.
For details, see the file LICENSE that you should have received along 
with Coquery. If not, see <http://www.gnu.org/licenses/>.
"""

from __future__ import unicode_literals

import glob
import os
import importlib
import sys
import warnings
import math
import itertools
import gc

# The following flags are used to indicate which fields are provided by the 
# lexicon of a corpus, and also to access the fields of the value of 
# BaseLexicon.get_entry(WordId):

LEX_WORDID = "word_id"  # Lexicon entries provide a WordId (obligatory)
LEX_ORTH = "orth"       # Lexicon entries provide an orthographic 
                        # representation of word-forms (obligatory)
LEX_LEMMA = "lemma"     # Lexicon entries provide a lemma identifier
LEX_POS = "pos"         # Lexicon entries provide a part-of-speech identifier
LEX_PHON = "phon"       # Lexicon entries provide a phonological 
                        # representation
LEX_FREQ = "freq"       # Lexicon entries provide a frequency measure

CORP_SOURCE = "source"
CORP_SPEAKER = "speaker"
CORP_CONTEXT = "context"
CORP_FILENAME = "filename"
CORP_TIMING = "time"
CORP_STATISTICS = "statistics"
CORP_SENTENCE = "sentence"

QUERY_MODE_TOKENS = "TOKEN"
QUERY_MODE_FREQUENCIES = "FREQ"
QUERY_MODE_DISTINCT = "DISTINCT"
QUERY_MODE_STATISTICS = "STATS"
QUERY_MODE_COLLOCATIONS = "COLLOCATE"

SORT_NONE = 0
SORT_INC = 1
SORT_DEC = 2
SORT_REV_INC = 3
SORT_REV_DEC = 4

CONTEXT_KWIC = "KWIC"
CONTEXT_STRING = "String"
CONTEXT_COLUMNS = "Columns"
CONTEXT_SENTENCE = "Sentence"

COLUMN_NAMES = {
    "coq_frequency": "Frequency", 
    "coq_freq_per_milion": "Frequency (pmw)",
    "coq_context_left": "Left context",
    "coq_context_right": "Right context",
    "coq_context_string": "Context",
    "coq_collocate_word_label": "Collocate word",
    "coq_collocate_lemma_label": "Collocate lemma",
    "coq_collocate_pos_label": "Collocate POS",
    "coq_collocate_transcript_label": "Collocate transcript",
    "coq_collocate_frequency": "Collocate frequency",
    "coq_collocate_frequency_left": "Left context frequency",
    "coq_collocate_frequency_right": "Right context frequency",
    "coq_mutual_information": "Mutual information",
    "coq_conditional_probability": "Pcond",

    "coquery_query_token": "Query token",
    "coquery_expanded_query_string": "Expanded query string",
    "coquery_query_string": "Query string",
    
    "frequency_relative_frequency": "Proportion",
    "frequency_per_million_words": "pmw"
        }

# for Python 3 compatibility:
try:
    unicode()
except NameError:
    # Python 3 does not have unicode and long, so define them here:
    unicode = str
    long = int
    
# Error messages used by the GUI:
<<<<<<< HEAD
msg_warning_statistics = """
<p><b>You have unsaved data in the results table.</b><p>
<p>The corpus statistics will discard the results table from your last 
query.</p>
<p>If you want to retrieve that results table later, you will have to 
run the query again.</p>
<p>Do you wish to continue?</p>
"""
msg_corpus_no_documentation = """<p>No corpus documentation available.</p>
<p>The current corpus module does not provide a link to the corpus
=======
msg_no_context_available = """
<p><b>Context information is not available.</b><p>
<p>There is no context information available for the item that you have 
selected.</p>"""
msg_corpus_no_documentation = """
<p><b>Corpus documentation for corpus '{corpus}' is not available.</b></p>
<p>The corpus module '{corpus}' does not provide a link to the corpus
>>>>>>> 3fc2b5c2
documentation. You may find help on how the corpus is structured by using an
internet search engine.</p>"""
msg_install_abort = """
<p><b>You have requested to abort the installation.</b></p>
<p>The installation has not been completed yet. If you abort now, the data 
installed so far will be discarded, and the corpus will still not be 
available for queries.</p>"""
msg_corpus_broken = """
<p><b>An error occurred while reading the installer '{name}'</b></p>
<p>The corpus installer stored in the file {name} could not be read. Most 
likely, there is a programming error in the installer, or the file could 
not be read.</p>
<p>Please inform the maintainer of this corpus installer of your problem. 
When doing so, include the following information in your message:/p>
{type}
{code}"""
msg_disk_error = """
<p><b>An error occurred while accessing the disk storage.</b></p><p>The 
results have not been saved. Please try again. If the error persists, try 
saving to a different location</p>"""
msg_encoding_error = """
<p><b>An encoding error occurred while trying to save the results.</b></p>
<p><span color="darkred">The save file is probably incomplete.</span></p>
<p>At least one column contains special characters which could not be 
translated to a format that can be written to a file. You may try to work 
around this issue by reducing the number of output columns so that the 
offending character is not in the output anymore.</p>
<p>We apologize for this problem. Please do not hesitate to contact the 
authors about it so that the problem may be fixed in a future 
version.</p>"""
msg_query_running = """
<p><b>The last query is still running.</b></p>
<p>If you interrupt it, the results that have been retrieved so far will be discarded.</p>
<p>Do you really want to interrupt this query?</p>"""
msg_filename_error = """
<p><b>The file name is not valid.</b></p>
<p>You have chosen to read the query strings from a file, but the query file 
name that you have entered is not valid. Please enter a valid query file 
name, or select a file by pressing the Open button.</p>"""
msg_initialization_error = """
<p><b>An error occurred while initializing the database</p>
<p>{code}</p>
<p>Possible reasons include:
<ul><li>The database server is not running.</li>
<li>The host name or the server port are incorrect.</li>
<li>The user name or password are incorrect, or the user has insufficient
privileges.</li>
<li>You are trying to access a local database on a remote server, or vice
versa.</li>
</ul></p>
<p>Open <b>MySQL settings</b> in the Settings menu to check whether the
connection to the database server is working, and if the settings are 
correct.</p>"""
msg_corpus_remove = """
<p><b>You have requested to remove the corpus '{corpus}'.</b></p>
<p>This step cannot be reverted. If you proceed, the corpus will not be 
available for further queries before you install it again.</p>
<p>Removing '{corpus}' will free approximately {size:.1S} of disk space.</p>
<p>Do you really want to remove the corpus?</p>"""
msg_remove_corpus_error = """
"<p><b>An error occurred while deleting the corpus database:</b></p>
<p>{code}</p>"""
msg_remove_corpus_disk_error = """
<p><b>A disk error occurred while deleting the corpus database.</b></p>
<p>Please try removing the corpus another time. If the problem persists, 
use your system tools to ensure that the storage device is fully
operational.</p>"""
msg_unsaved_data = """
<p><b>The last query results have not been saved.</b></p>
<p>If you quit now, they will be lost.</p>
<p>Do you really want to quit?</p>"""
msg_no_corpus = """
Coquery could not find a corpus module. Without a corpus module, you cannot 
run any query."""
msg_details = """
<p>To build a new corpus module from a selection of text files, select 
<b>Build corpus...</b> from the Corpus menu.</p>
<p>To install the corpus module for one of the corpora that are supported by
Coquery, select <b>Install corpus...</b> from the Corpus menu.</p>"""

gui_label_query_button = "&Query"
gui_label_stop_button = "&Stop"

class FileSize(long):
    """ Define a long class that can store file sizes, and which allows
    custom formatting by using the format specifier S, which displays a 
    human-readable file size with suffixes b, kb, Mb etc.
    Adapted from http://code.activestate.com/recipes/578321-human-readable-filememory-sizes/
    """
    def __format__(self, fmt):
        if self < 0:
            return "(unknown)"
        if fmt == "" or fmt[-1] != "S":
            if fmt[-1].tolower() in ['b','c','d','o','x','n','e','f','g','%']:
                # Numeric format.
                return long(self).__format__(fmt)
            else:
                return str(self).__format__(fmt)

        val, suffixes = float(self), ["b ","Kb","Mb","Gb","Tb","Pb"]
        if val < 1:
            # Can't take log(0) in any base.
            i, v = 0, 0
        else:
            exp = int(math.log(val,1024))+1
            v = val / math.pow(1024, exp)
            # Move to the next bigger suffix when the value is large enough:
            v, exp = (v, exp) if v > 0.5 else (v * 1024, exp - 1)
        return ("{0:{1}f}" + suffixes[exp]).format(v, fmt[:-1])

def dict_product(d):
    """ Create a Cartesian product of the lists stored as values in the
    dictionary 'd'.
    
    This product is useful for example to create a table of all factor level
    combinations. The factor levels can be accessed by the column names. """
    
    cart_product = itertools.product(*d.itervalues())
    
    return (dict(itertools.izip(d, x)) for x in cart_product)


#resource_list = ResourceList()

def memory_dump():
    x = 0
    for obj in gc.get_objects():
        i = id(obj)
        size = sys.getsizeof(obj, 0)
        # referrers = [id(o) for o in gc.get_referrers(obj)]
        try:
            cls = str(obj.__class__)
        except:
            cls = "<no class>"
        if size > 1024 * 50:
            referents = set([id(o) for o in gc.get_referents(obj)])
            x += 1
            print(x, {'id': i, 'class': cls, 'size': size, "ref": len(referents)})
            #if len(referents) < 2000:
                #print(obj)

def get_available_resources():
    """ 
    Return a dictionary with the available corpus module resource classes
    as values, and the corpus module names as keys.
    
    This method scans the content of the sub-directory 'corpora' for valid
    corpus modules. If a corpus module is found, the three resource classes
    Resource, Corpus, and Lexicon are retrieved from the module.
    
    Returns
    -------
    d : dict
        A dictionary with resource names as keys, and tuples of resource
        classes as values.
    """
    d  = {}
    
    corpus_path = os.path.realpath(
        os.path.abspath(
            os.path.join(
                sys.path[0], "corpora")))
    if not os.path.exists(corpus_path):
        os.makedirs(corpus_path)

    for corpus in glob.glob(os.path.join(corpus_path, "*.py")):
        corpus_name, ext = os.path.splitext(os.path.basename(corpus))
        try:
            module = importlib.import_module("corpora.{}".format(corpus_name))
        except SyntaxError as e:
            warnings.warn("There is a syntax error in corpus module {}. Please remove this corpus module, and reinstall it afterwards.".format(corpus_name))
            raise e
        try:
            d[module.Resource.name.lower()] = (module.Resource, module.Corpus, module.Lexicon, corpus)
        except (AttributeError, ImportError):
            warnings.warn("{} does not appear to be a valid corpus module.".format(corpus_name))
    return d

def get_resource(name):
    """
    Return a tuple containing the Resource, Corpus, and Lexicon of the 
    corpus module specified by 'name'.
    
    Arguments
    ---------
    name : str
        The name of the corpus module
        
    Returns
    -------
    res : tuple
        A tuple consisting of the Resource class, Corpus class, and Lexicon 
        class defined in the corpus module
    """
    Resource, Corpus, Lexicon, _ = get_available_resources()[name]
    return Resource, Corpus, Lexicon<|MERGE_RESOLUTION|>--- conflicted
+++ resolved
@@ -91,7 +91,6 @@
     long = int
     
 # Error messages used by the GUI:
-<<<<<<< HEAD
 msg_warning_statistics = """
 <p><b>You have unsaved data in the results table.</b><p>
 <p>The corpus statistics will discard the results table from your last 
@@ -100,9 +99,6 @@
 run the query again.</p>
 <p>Do you wish to continue?</p>
 """
-msg_corpus_no_documentation = """<p>No corpus documentation available.</p>
-<p>The current corpus module does not provide a link to the corpus
-=======
 msg_no_context_available = """
 <p><b>Context information is not available.</b><p>
 <p>There is no context information available for the item that you have 
@@ -110,7 +106,6 @@
 msg_corpus_no_documentation = """
 <p><b>Corpus documentation for corpus '{corpus}' is not available.</b></p>
 <p>The corpus module '{corpus}' does not provide a link to the corpus
->>>>>>> 3fc2b5c2
 documentation. You may find help on how the corpus is structured by using an
 internet search engine.</p>"""
 msg_install_abort = """
