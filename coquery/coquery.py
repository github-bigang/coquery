#!/usr/bin/env python
# -*- coding: utf-8 -*-

"""
This is the main module of Coquery, a free corpus query tool.

Copyright (c) 2016-2018 Gero Kunter (gero.kunter@coquery.org)

This program is free software: you can redistribute it and/or modify
it under the terms of the GNU General Public License as published by
the Free Software Foundation, either version 3 of the License, or
any later version.

This program is distributed in the hope that it will be useful,
but WITHOUT ANY WARRANTY; without even the implied warranty of
MERCHANTABILITY or FITNESS FOR A PARTICULAR PURPOSE.  See the
GNU General Public License for more details.

You should have received a copy of the GNU General Public License
version 3 along with this program.  If not, see
<http://www.gnu.org/licenses/>.
"""

from __future__ import unicode_literals

import os
import sys
import time
import traceback

import logging.handlers

from . import NAME, __version__
from . import general
from .errors import (print_exception,
                     NoCorpusError, NoCorpusSpecifiedError,
                     CorpusUnavailableError)
from . import options
from .defines import (msg_missing_modules, msg_options_error,
                      msg_error_in_config,
                      QUERY_MODE_STATISTICS, LOG_STRING)
from .unicode import utf8

from .gui.classes import CoqApplication


class CoqLogHandler(logging.StreamHandler):
    """
    This class is used by the logger to capture logging messages so that
    they can be displayed in a dialog.
    """
    def __init__(self, *args):
        super(CoqLogHandler, self).__init__(*args)
        self.log_data = []

    def emit(self, record):
        self.log_data.append(record)


def setup_logger(log_file_path):
    logging.basicConfig(filename=log_file_path, format=LOG_STRING)
    logging.captureWarnings(True)

    logger = logging.getLogger()
    logger.setLevel(logging.DEBUG)

    return logger


class CustomHandler(logging.StreamHandler):
    """
    This class is used by the logger to capture logging messages so that
    they can be displayed in a dialog.
    """
    def __init__(self, *args):
        super(CustomHandler, self).__init__(*args)
        self.log_data = []
        self.app = None
        print("INIT")

    def setGui(self, app):
        self.app = app

    def emit(self, record):
        print("adding ", record, type(record))
        self.log_data.append(record)


def check_system():
    if options.missing_modules:
        missing_str = msg_missing_modules.format(
            "<br/>".join(options.missing_modules))
        if options.use_qt:
            from .gui.pyqt_compat import QtWidgets
            app = QtWidgets.QApplication(sys.argv)
            QtWidgets.QMessageBox.critical(
                None, "Missing dependencies – Coquery", missing_str)
        print_exception(missing_str.replace("<br/>", ", "))
        sys.exit(1)


def main():
    coquery_home = general.get_home_dir()
    logger = setup_logger(os.path.join(coquery_home, "coquery.log"))

    check_system()
    read_config_file = True
    configuration_error = None
    while True:
        try:
            options.process_options(read_config_file)
        except Exception as e:
            l = []
            for i, line in enumerate(
                    traceback.format_exception(*sys.exc_info())):
                l.append("{}{}".format("&nbsp;&nbsp;" * i, line))
            s = ("".join(l).replace("\n", "<br>"))
            configuration_error = s
            if not read_config_file:
                # Fatal configuration error that is not caused by a faulty
                # configuration file; break the while loop so that the
                # user can react
                read_config_file = True
                break
            read_config_file = False
        else:
            break

    start_time = time.time()
    logger.info("--- Started ({}, {}) ---".format(NAME, __version__))
    logger.info("{}".format(sys.version))
    try:
        options.cfg.coquery_home = coquery_home

        # Check if a valid corpus was specified, but only if no GUI is
        # requested (the GUI will handle corpus selection later):
        if not (options.cfg.gui):
            if not options.cfg.current_connection.resources():
                raise NoCorpusError

            if not options.cfg.corpus:
                raise NoCorpusSpecifiedError

            options.cfg.corpus = utf8(options.cfg.corpus)
            if (options.cfg.corpus not in
                    options.cfg.current_connection.resources()):
                raise CorpusUnavailableError(options.cfg.corpus)
    except Exception as e:
        print_exception(e)
        sys.exit(1)

    options.cfg.logger = logger
    logger.setLevel(logging.DEBUG if options.cfg.verbose else
                    logging.INFO)
    log_handler_stdout = logging.StreamHandler()
    log_handler_stdout.setLevel(logging.DEBUG if options.cfg.verbose else
                                logging.ERROR)
    log_handler_stdout.setFormatter(logging.Formatter(LOG_STRING))
    logger.addHandler(log_handler_stdout)

    if options.cfg.comment:
        logger.info(options.cfg.comment)

    options.set_current_server(options.cfg.current_connection.name)

    # Run the Application GUI?
    if options.cfg.gui and options.use_qt:
        from .gui.pyqt_compat import (
            QtWidgets, QtGui, close_toplevel_widgets, QtCore)

        options.cfg.app = CoqApplication(sys.argv)
        translator = QtCore.QTranslator()
        translator.load("coquery_" + QtCore.QLocale.system().name())
        options.cfg.app.installTranslator(translator)

        if configuration_error:
            if read_config_file:
                s = msg_options_error.format(configuration_error)
            else:
                s = msg_error_in_config.format(configuration_error)
            if read_config_file:
                QtWidgets.QMessageBox.critical(None,
                                               "Options error – Coquery", s)
                sys.exit(1)
            else:
                response = QtWidgets.QMessageBox.critical(
                    None,
                    "Error in configuration file – Coquery", s,
                    QtWidgets.QMessageBox.Yes | QtWidgets.QMessageBox.No)
                print(response)
                sys.exit(1)

        from .gui.app import CoqMainWindow

<<<<<<< HEAD
        #options.cfg.gui_logger = CoqLogHandler()
        #logger.addHandler(options.cfg.gui_logger)
        #warnings_logger.addHandler(options.cfg.gui_logger)
=======
        options.cfg.gui_logger = CustomHandler()
        frm = logging.Formatter("%(asctime)s %(levelname)-8s %(message)s")
        options.cfg.gui_logger.setFormatter(frm)
        logger.addHandler(options.cfg.gui_logger)
        options.cfg.gui_logger.setLevel(logging.DEBUG)
>>>>>>> b94423f2

        if sys.platform == "darwin":
            for old, new in (
                    (".Lucida Grande UI", "Lucida Grande"),
                    (".Helvetica Neue DeskInterface", "Helvetica Neue"),
                    (".SF NS Text", "Helvetica Neue")):
                QtGui.QFont.insertSubstitution(old, new)

        from . import session
        session = session.SessionCommandLine()

        Coq = CoqMainWindow(session)
        options.cfg.gui = Coq
        Coq.setGUIDefaults()

        log_handler_ram = CoqLogHandler()
        log_handler_ram.setLevel(logging.DEBUG if options.cfg.verbose else
                                 logging.INFO)
        log_handler_ram.setFormatter(logging.Formatter(LOG_STRING))
        logger.addHandler(log_handler_ram)
        options.cfg.log_messages = log_handler_ram.log_data

        options.cfg.icon = Coq.get_icon("coquerel_icon.png",
                                        small_n_flat=False)
        Coq.setWindowIcon(options.cfg.icon)

        if options.cfg.profile:
            import cProfile
            cProfile.runctx("options.cfg.app.exec_()", globals(), locals())
        else:
            options.cfg.app.exec_()
        close_toplevel_widgets()
        logger.info("--- Finished program (after {:.3} seconds) ---".format(
            time.time() - start_time))

    # Otherwise, run program as a command-line tool:
    else:
        from . import session

        # Choose the appropriate Session type instance:
        if options.cfg.MODE == QUERY_MODE_STATISTICS:
            Session = session.StatisticsSession()
        else:
            if options.cfg.input_path:
                Session = session.SessionInputFile()
            elif options.cfg.query_list:
                Session = session.SessionCommandLine()
            else:
                Session = session.SessionStdIn()

        # Catch keyboard interruptions:
        try:
            # Check if profiling is requested. If so, wrap the profiler
            # around the query execution:
            if options.cfg.profile:
                import cProfile
                cProfile.runctx("Session.run_queries()", globals(), locals())
            # Otherwise, run queries normally:
            else:
                Session.run_queries()
        except KeyboardInterrupt:
            logger.error("Execution interrupted, exiting.")
        logger.info("--- Done (after {.3f} seconds) ---".format(
            time.time() - start_time))

    if options.cfg.use_cache:
        options.cfg.query_cache.save()


if __name__ == "__main__":
    main()<|MERGE_RESOLUTION|>--- conflicted
+++ resolved
@@ -192,18 +192,6 @@
 
         from .gui.app import CoqMainWindow
 
-<<<<<<< HEAD
-        #options.cfg.gui_logger = CoqLogHandler()
-        #logger.addHandler(options.cfg.gui_logger)
-        #warnings_logger.addHandler(options.cfg.gui_logger)
-=======
-        options.cfg.gui_logger = CustomHandler()
-        frm = logging.Formatter("%(asctime)s %(levelname)-8s %(message)s")
-        options.cfg.gui_logger.setFormatter(frm)
-        logger.addHandler(options.cfg.gui_logger)
-        options.cfg.gui_logger.setLevel(logging.DEBUG)
->>>>>>> b94423f2
-
         if sys.platform == "darwin":
             for old, new in (
                     (".Lucida Grande UI", "Lucida Grande"),
