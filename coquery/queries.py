# -*- coding: utf-8 -*-
# -*- coding: utf-8 -*-
"""
queries.py is part of Coquery.

Copyright (c) 2015 Gero Kunter (gero.kunter@coquery.org)

Coquery is released under the terms of the GNU General Public License.
For details, see the file LICENSE that you should have received along 
with Coquery. If not, see <http://www.gnu.org/licenses/>.
"""

from __future__ import unicode_literals
from __future__ import print_function
from __future__ import division
import math
import re

try:
    range = xrange
except NameError:
    pass

import __init__
import collections
import datetime

try:
    from numba import jit
except ImportError:
    def jit(f):
        def inner(f, *args):
            return f(*args)
        return lambda *args: inner(f, *args)

import numpy as np        
import pandas as pd

from defines import *
from errors import *
import corpus
import tokens
import options

class QueryFilter(object):
    """ Define a class that stores a query filter. 
    
    Query filters are text strings that follow a very simple syntax. Valid
    filter strings are:
    
    variable operator value
    variable operator value value ...
    variable operator value, value, ...
    variable operator value-value
    
    'variable' contains the display name of a table column. If the display
    name is ambiguous, i.e. if two or more tables contain a name with the
    same column, the name is disambiguated by preceding it with the table
    name, linked by a '.'.

    """
    
    operators = (">", "<", "<>", "IN", "IS", "=", "LIKE")

    def __init__(self, text = ""):
        """ Initialize the filter. """
        self._text = text
        self._table = ""
        self._resource = None
        self._parsed = False
        
    @property
    def resource(self):
        return self._resource
    
    @resource.setter
    def resource(self, resource_class):
        self._resource = resource_class
    
    @property
    def text(self):
        return self._text
    
    @text.setter
    def text(self, s):
        if self.validate(s):
            self._text = s
            self._variable, self._op, self._value_list, self._value_range = self.parse_filter(s)
        else:
            raise InvalidFilterError
    def __repr__(self):
        return "QueryFilter('{}', {})".format(self.text, self.resource)
    
    def __str__(self):
        l = [name for  _, name in self.resource.get_corpus_features() if name.lower == self._variable.lower()]        
        if l:
            variable_name = l[0]
        else:
            variable_name = self._variable
        
        if self._value_list:
            return "{} {} {}".format(variable_name.capitalize(), self._op.lower(), ", ".join(sorted(self._value_list)))
        elif self._value_range:
            return "{} {} {}-{}".format(variable_name.capitalize(), self.op.lower(), min(self._value_range), max(self._value_range))
        else:
            return self._text.strip()
            
    def parse_filter(self, text):
        """ Parse the text and return a tuple with the query filter 
        components.  The tuple contains the components (in order) variable, 
        operator, value_list, value_range.
        
        The component value_list is a list of all specified values. The 
        componment value_range is a tuple with the lower and the upper limit
        of the range specified in the text. Only one of the two components 
        value_list and value_range contains valid values, the other is None.
        
        If the text is not a valid filter text, the tuple None, None, None, 
        None is returned."""
        
        error_value = None, None, None, None
        
        if "<>" in text:
            text.replace("<>", " <> ")
        elif "=" in text:
            text = text.replace("=", " = ")
        elif "<" in text:
            text = text.replace("<", " < ")
        elif ">" in text:
            text = text.replace(">", " > ")
        
        fields = str(text).split()
        try:
            self.var = fields[0]
        except:
            return error_value
        try:
            self.operator = fields[1]
        except:
            return error_value            
        try:
            values = fields[2:]
        except:
            return error_value
        
        if not values:
            return error_value
        
        # check for range:
        collapsed_values = "".join(fields[2:])
        if collapsed_values.count("-") == 1:
            self.value_list = None
            self.value_range = tuple(collapsed_values.split("-"))
        else:
            self.value_range = None
            self.value_list = sorted([x.strip("(),").strip() for x in values])

        if (self.value_range or len(self.value_list) > 1) and self.operator.lower() in ("is", "="):
            self.operator = "in"

        if self.operator == "LIKE":
            if self.value_range or len(self.value_list) > 1:
                return error_value

        self._parsed = True
        return self.var, self.operator, self.value_list, self.value_range
            
    def validate(self, s):
        """ 
        Check if the text contains a valid filter. 
        
        A filter is valid if it has the form 'x OP y', where x is a resource 
        variable name, OP is a comparison operator, and value is either a 
        string, a number or a list. 
        
        Parameters
        ----------
        s : string
            The text of the filter
            
        Returns
        -------
        b : boolean
            True if the argumnet is a valid filter text, or False otherwise.
        """
        var, op, value_range, value_list = self.parse_filter(s)
        if not var:
            return False
        variable_names = [name.lower() for  _, name in self.resource.get_corpus_features() + [("statistics_frequency", "freq")]]
        if var.lower() not in variable_names:
            return False
        if variable_names.count(var.lower()) > 1:
            logger.warning("Query filter may be ambiguous: {}".format(s))
            return True
        if op.lower() not in [x.lower() for x in self.operators]:
            return False
        return True
    
    def check_number(self, n):
        """
        Check whether the integer value n is filtered by this filter.
        
        Parameters
        ----------
        n : int
            The value to be checked against the filter
            
        Returns
        -------
        b : boolean
            True if the value is filtered by this filter, or False otherwise.
        """
        if not self._parsed:
            self.parse_filter(self._text)
            
        try:
            n = float(n)
            if self.operator in ("=", "IS", "LIKE"):
                return n == float(self.value_list[0])
            elif self.operator == ">":
                return n > float(self.value_list[0])
            elif self.operator == "<":
                return n < float(self.value_list[0])
            elif self.operator == "<>":
                return n != float(self.value_list[0])
            elif self.operator == "IN":
                return n >= float(self.value_range[0]) and n <= float(self.value_range[1])
        except ValueError:
            return False

class TokenQuery(object):
    """ 
    This class manages the query string, and is responsible for the output 
    of the query results. 
    """
    def __init__(self, S, Session):
        self.query_list = tokens.preprocess_query(S)
        self.query_string = S
        self.Session = Session
        self.Resource = Session.Resource
        self.Corpus = Session.Corpus
        self.Results = []
        self.input_frame = pd.DataFrame()
        self.results_frame = pd.DataFrame()
        TokenQuery.filter_list = Session.filter_list
        self._keys = []

    def string_folder(self, results):
        """
        Yield the rows from the results with all string values folded.

        This folder is used in yield_query_results, and helps to reduce the
        amount of memory consumed by the query results data frames. It does 
        so by keeping a map of string values so that each occurrence of a 
        string in the query result is mapped to the identical string object,
        and not to a new string object with the same content. 
        
        This string folder is based on:
        http://www.mobify.com/blog/sqlalchemy-memory-magic/
        """
        string_map = {}
        self._keys = []
        for row in results:
            self._keys = row.keys()
            l = []
            for key, value in row.items():
                if isinstance(value, str):
                    s = string_map.get(value, None)
                    if s is None:
                        s = string_map[value] = value
                    l.append(s)
                else:
                    l.append(value)
            yield l

    def __len__(self):
        return len(self.tokens)

    @staticmethod
    def aggregate_data(df, resource, **kwargs):
        """ Aggregate the data frame. """
        return df
    
    @staticmethod
    def filter_data(df, filter_list):
        """ Apply filters to the data frame. """
        return df
    
    def run(self):
        """
        Run the query, and store the results in an internal data frame.
        
        This method runs all required subqueries for the query string, e.g.
        the quantified queries if quantified tokens are used. The results are 
        stored in self.results_frame.
        """
        self.results_frame = pd.DataFrame()
        
        for self._sub_query in self.query_list:
            self._current_number_of_tokens = len(self._sub_query)
            self._current_subquery_string = " ".join(["%s" % x for _, x in self._sub_query])

            # This SQLAlchemy optimization including the string folder 
            # is based on http://www.mobify.com/blog/sqlalchemy-memory-magic/
            query_string = self.Resource.get_query_string(self, self._sub_query)
            
            with self.Resource.get_engine().connect() as connection:
                if not query_string:
                    df = pd.DataFrame()
                else:
                    if options.cfg.verbose:
                        logger.info(query_string)
                    try:
                        results = connection.execution_options(stream_results=True).execute(query_string.replace("%", "%%"))
                    except Exception as e:
                        connection.close()
                        print(query_string)
                        print(e)
                        raise e
                    df = pd.DataFrame(self.string_folder(results))
                    if not len(df.index):
                        df = pd.DataFrame(columns=results.keys())
                    else:
                        df.columns = results.keys()
                    results = None

                df = self.insert_static_data(df)
                df = self.insert_context(df, connection)
                connection.close()
                self.add_output_columns(self.Session)

            if not options.cfg.case_sensitive and len(df.index) > 0:
                for x in df.columns:
                    if x.startswith("coq_word") or x.startswith("coq_lemma"):
                        try:
                            df[x] = df[x].apply(lambda x: x.lower() if x else x)
                        except AttributeError:
                            pass
            df = self.apply_functions(df)
            if not df.empty:
                if self.results_frame.empty:
                    self.results_frame = df
                else:
                    self.results_frame = self.results_frame.append(df)

    def append_results(self, df):
        """
        Append the last results to the data frame.
        
        Parameters
        ----------
        df : pandas.DataFrame
            The data frame to which the last query results will be added.
            
        Returns
        -------
        df : pandas.DataFrame
        """
        if df.empty:
            return self.results_frame
        else:
            return df.append(self.results_frame)

    def get_max_tokens(self):
        """
        Return the maximum number of tokens that this query produces.
        
        The maximum number of tokens is determined by the number of token
        strings, modified by the quantifiers. For each query, query_list 
        contains the quantified sub-queries. The maximum number of tokens is
        the maximum of number_of_tokens for these sub-queris.
        
        Returns
        -------
        maximum : int
            The maximum number of tokens that may be produced by this query.
        """
        maximum = 0
        for token_list in self.query_list:
            maximum = max(maximum, len(token_list))
        return maximum
    
    def get_token_numbering(self, n):
        """
        Create a suitable number label for the nth lexical column.

        If the specified column was not created by a quantified query token,
        or if the maximum quantificatin of that query token was 1, the label
        will correspond to the query token number. Otherwise, it will take
        the form "x.y", where x is the query token number, and y is the 
        repetition number of that query token.
        
        If the quantified columns are not aligned (i.e. if 
        options.cfg.align_quantified is not set), this function simply 
        returns a string representation of n.
        
        Parameters
        ----------
        n : int 
            An lexical output column number
        
        Returns
        -------
        s : string
            A string representing a suitable number label
        """
        if not options.cfg.align_quantified:
            return "{}".format(n + 1)
        L = []
        current_pos = 0
        for i, x in enumerate(self.query_string.split(" ")):
            _, _, length = tokens.get_quantifiers(x)
            if length == 1:
                L.append("{}".format(i+1))
            else:
                for y in range(length):
                    L.append("{}.{}".format(i + 1, y + 1))
        if n > len(L) - 1:
            return n
        return L[n]
    
    def insert_context(self, df, connection):
        def insert_kwic(row):
            row["coq_context_left"] = corpus.collapse_words(row[left_columns])
            row["coq_context_right"] = corpus.collapse_words(row[right_columns])
            return row

        def insert_string(row):
            row["coq_context_string"] = corpus.collapse_words(
                list(row[left_columns]) + 
                [x.upper() for x in list(row[target_columns])] + 
                list(row[right_columns]))
            return row
        
        def insert_columns(row):
            left, target, right = self.Session.Resource.get_context(
                row["coquery_invisible_corpus_id"], 
                row["coquery_invisible_origin_id"],
                self._current_number_of_tokens, True, connection)
            for i in range(len(left)):
                row["coq_context_lc{}".format(len(left) - i)] = left[i]
            for i in range(len(right)):
                row["coq_context_rc{}".format(i + 1)] = right[i]
            if options.cfg.context_mode == CONTEXT_STRING:
                if word_feature not in options.cfg.selected_features:
                    for i in range(len(target)):
                        row["coq_context_t{}".format(i + 1)] = target[i]

            return row

        if not options.cfg.token_origin_id:
            return df
        if options.cfg.context_mode == CONTEXT_NONE:
            return df
        if not (options.cfg.context_left or options.cfg.context_right):
            return df
        if not hasattr(self.Session.Resource, QUERY_ITEM_WORD):
            return df
        else:
            word_feature = getattr(self.Session.Resource, QUERY_ITEM_WORD)
        
        df = df.apply(insert_columns, axis=1)        
        
        if options.cfg.context_mode == CONTEXT_KWIC:
            left_columns = ["coq_context_lc{}".format(options.cfg.context_left - x) for x in range(options.cfg.context_left)]
            right_columns = ["coq_context_rc{}".format(x + 1) for x in range(options.cfg.context_right)]
            df = df.apply(insert_kwic, axis=1)

        elif options.cfg.context_mode == CONTEXT_STRING:
            left_columns = ["coq_context_lc{}".format(options.cfg.context_left - x) for x in range(options.cfg.context_left)]
            right_columns = ["coq_context_rc{}".format(x + 1) for x in range(options.cfg.context_right)]
            if word_feature in options.cfg.selected_features:
                target_columns = ["coq_{}_{}".format(word_feature, x + 1) for x in range(self._current_number_of_tokens)]
            else:
                target_columns = ["coq_context_t{}".format(x + 1) for x in range(self._current_number_of_tokens)]
            df = df.apply(insert_string, axis=1)
        return df
    
    def insert_static_data(self, df):
        """ 
        Insert columns that are constant for each query result in the query.
        
        Static data is the data that is not obtained from the database, but
        is derived from external sources, e.g. the current system time, 
        the other columns in the input file, the query string, etc. 
        
        Parameters
        ----------
        df : DataFrame
            The data frame into which the static data is inserted.
        
        Returns
        -------
        df : DataFrame
            The data frame containing also the static data.
        """

        if "statistics_query_entropy" in self.Session.output_order or "statistics_query_proportion" in self.Session.output_order:
            columns = [x for x in df.columns if not x.startswith("coquery_invisible")]
<<<<<<< HEAD
            # get a frequency table for the current data frame:
            if options.cfg.case_sensitive:
                counted = df.groupby(columns).count().reset_index()
                self.freqs = counted[counted.columns[:(len(columns)+1)]]
            else:
                df2 = df
                for column in df2.columns:
                    if df2[column].dtype == object:
                        df2[column] = df2[column].str.lower()
                counted = df2.groupby(columns).count().reset_index()
                self.freqs = counted[counted.columns[:(len(columns)+1)]]
            columns.append("statistics_frequency")
            self.freqs.columns = columns
            columns.remove("statistics_frequency")
            # calculate the propabilities of the different results:
            self.freqs["statistics_query_proportion"] = self.freqs.statistics_frequency.divide(len(df.index))
            if len(self.freqs.index) == 1:
=======
            if not columns:
                self.freqs = pd.DataFrame(
                    {"statistics_frequency": [len(df.index)],
                     "statistics_query_proportion": [1]})
>>>>>>> f270c41b
                self.entropy = 0
            else:
                # get a frequency table for the current data frame:
                if options.cfg.case_sensitive:
                    self.freqs = df.groupby(columns).count().reset_index()
                else:
                    df2 = df
                    for column in df2.columns:
                        if df2[column].dtype == object:
                            df2[column] = df2[column].str.lower()
                    self.freqs = df2.groupby(columns).count().reset_index()
                columns.append("statistics_frequency")
                self.freqs.columns = columns
                columns.remove("statistics_frequency")
                # calculate the propabilities of the different results:
                self.freqs["statistics_query_proportion"] = self.freqs.statistics_frequency.divide(len(df.index))
                if len(self.freqs.index) == 1:
                    self.entropy = 0
                else:
                    self.entropy = -self.freqs.statistics_query_proportion.apply(lambda x: x * math.log(x, 2)).sum()


        
        for column in self.Session.output_order:
            if column == "coquery_invisible_number_of_tokens":
                df[column] = self._current_number_of_tokens
            if column == "coquery_query_string":
                df[column] = self.query_string
            elif column == "coquery_expanded_query_string":
                df[column] = self._current_subquery_string
            elif column == "coquery_query_file":
                if options.cfg.input_path:
                    df[column] = options.cfg.input_path
                else:
                    df[column] = ""
            elif column == "coquery_current_date":
                df[column] = datetime.datetime.now().strftime("%Y-%m-%d")
            elif column == "coquery_current_time":
                df[column] = datetime.datetime.now().strftime("%H:%M:%S")
            elif column.startswith("coquery_query_token"):
                token_list = self.query_string.split() 
                n = int(column.rpartition("_")[-1])
                # construct a list with the maximum number of quantified
                # token repetitions. This is used to look up the query token 
                # string.
                L = []
                for x in token_list:
                    token, _, length = tokens.get_quantifiers(x)
                    L += [token] * length
                try:
                    df[column] = L[n-1]
                except IndexError:
                    df[column] = ""
            elif column == "statistics_query_entropy":
                df[column] = self.entropy
            elif column == "statistics_query_proportion":
                df = pd.merge(df, self.freqs, on=columns)
            else:
                # add column labels for the columns in the input file:
                if all([x == None for x in self.input_frame.columns]):
                    # no header in input file, so use X1, X2, ..., Xn:
                    input_columns = [("coq_X{}".format(x), x) for x in range(len(self.input_frame.columns))]
                else:
                    input_columns = [("coq_{}".format(x), x) for x in self.input_frame.columns]
                for df_col, input_col in input_columns:
                    df[df_col] = self.input_frame[input_col][0]
        return df

    def apply_functions(self, df):
        """
        Applies the selected functions to the data frame.
        
        This method applies the functions that were selected as output 
        columns to the associated column from the data frame. The result of 
        each function is added as a new column to the data frame. The name 
        of this column takes the form
        
        coq_func_{resource}_{n},
        
        where 'resource' is the resource feature on which the function was 
        applied, and 'n' is the count of that function. For example, the 
        results from the first function that was applied on the resource 
        feature 'word_label' is stored in the column 'coq_func_word_label_1',
        the second function on that feature in 'coq_func_word_label_2', and
        so on. 
        
        Parameters
        ----------
        df : DataFrame
            The data frame on which the selected function will be applied.
        
        Returns
        -------
        df : DataFrame
            The data frame with new columns for each function.
        """
        
        # If the data frame is empty, no function can be applied anyway:
        if df.empty:
            return df

        lexicon_features = [x for x, _ in self.Resource.get_lexicon_features()]

        func_counter = collections.Counter()
        for rc_feature, fun, _ in options.cfg.selected_functions:
            _, db, table, feature = self.Resource.split_resource_feature(rc_feature)
            if db != self.Resource.db_name:
                resource = "{}_{}_{}".format(db, table, feature)
            else:
                resource = "{}_{}".format(table, feature)
            func_counter[resource] += 1
            fc = func_counter[resource]
                        
            # handle functions added to lexicon features:
            if self.Resource.is_lexical(rc_feature):
                for n in range(self.get_max_tokens()):
                    new_name = "coq_func_{}_{}_{}".format(resource, fc, n + 1)
                    col_name = "coq_{}_{}".format(resource, n + 1)
                    df[new_name] = df[col_name].apply(fun)
            # handle other functions:
            else:
                new_name = "coq_func_{}_{}_1".format(resource, fc)
                col_name = "coq_{}_1".format(resource)
                df[new_name] = df[col_name].apply(fun)
        return df

    @staticmethod
    def add_output_columns(session):
        """
        Add any column that is specific to this query type to the list of 
        output columns in Session.output_order.
        
        This is needed, for example, to add the frequency column in
        FrequencyQuery.
        """
        return

    @staticmethod
    def remove_output_columns(session):
        """
        Remove any column that was added by add_output_columns from the
        current session's output_order list.
        
        This is needed when changing the aggregation mode.
        """
        return
 
    @classmethod
    def aggregate_it(cls, df, resource, **kwargs):
        agg = cls.aggregate_data(df, resource, **kwargs)
        #agg = cls.filter_data(agg, cls.filter_list)
        agg_cols = list(agg.columns.values)
        for col in list(agg_cols):
            if col.startswith("coquery_invisible"):
                agg_cols.remove(col)
                agg_cols.append(col)
        agg = agg[agg_cols]
        return agg

class DistinctQuery(TokenQuery):
    """ 
    DistinctQuery is a subclass of TokenQuery. 
    
    This subclass reimplements :func:`aggregate_data` so that duplicate rows 
    are removed.
    """

    @classmethod
    def aggregate_data(cls, df, resource, **kwargs):
        vis_cols = [x for x in list(df.columns.values) if not x.startswith("coquery_invisible") and x in kwargs["output_order"] and
                    options.cfg.column_visibility.get(x, True)]
        try:
            df = df.drop_duplicates(subset=vis_cols)
        except ValueError:
            # ValueError is raised if df is empty
            pass
        df = df.reset_index(drop=True)
        return df

class FrequencyQuery(TokenQuery):
    """ 
    FrequencyQuery is a subclass of TokenQuery.
    
    In this subclass, :func:`aggregate_data` creates an aggregrate table of
    the data frame containing the query results. The results are grouped by 
    all columns that are currently visible. The invisible coulmns are sampled 
    so that each aggregate row contains the first value from each aggregate 
    group. The aggregate table contains an additional column with the lengths
    of the groups as a frequency value.
    """
    
    @staticmethod
    def add_output_columns(session):
        if "statistics_frequency" not in session.output_order:
            session.output_order.append("statistics_frequency")

    @staticmethod
    def remove_output_columns(session):
        try:
            session.output_order.remove("statistics_frequency")
        except ValueError:
            pass
        
    @staticmethod
    def do_the_grouping(df, group_columns, aggr_dict):
        gp = df.fillna("").groupby(group_columns, sort=False)
        return gp.agg(aggr_dict).reset_index()
    
    @classmethod
    def aggregate_data(cls, df, resource, **kwargs):
        """
        Aggregate the data frame by obtaining the row frequencies for each
        group specified by the visible data columns.
        
        Parameters
        ----------
        df : DataFrame
            The data frame to be aggregated
            
        Returns
        -------
        df : DataFrame
            A new data frame that contains in the column coq_frequency the
            row frequencies of the aggregated groups.
        """
        # get a list of grouping and sampling columns:
        
        # Drop frequency column if it is already in the data frame (this is
        # needed for re-aggregation):
        
        if "statistics_frequency" in list(df.columns.values):
            df.drop("statistics_frequency", axis=1, inplace=True)
        if "statistics_overall_entropy" in list(df.columns.values):
            df.drop("statistics_overall_entropy", axis=1, inplace=True)
        if "statistics_overall_proportion" in list(df.columns.values):
            df.drop("statistics_overall_proportion", axis=1, inplace=True)

        columns = []
        for x in df.columns.values:
            if x in kwargs["output_order"]:
                try:
                    n = int(x.rpartition("_")[-1])
                except ValueError:
                    columns.append(x)
                else:
                    columns.append(x)

        # Group by those columns which are neither intrinsically invisible 
        # nor currently hidden:
        group_columns = [x for x in columns if not x.startswith("coquery_invisible") and options.cfg.column_visibility.get(x, True)]
        sample_columns = [x for x in columns if x not in group_columns]
        # Add a frequency column:
        df["statistics_frequency"] = 0
        
        if len(df.index) == 0:
            result = pd.DataFrame({"statistics_frequency": [0]})
        elif len(group_columns) == 0:
            # if no grouping variables are selected, simply return the first
            # row of the data frame together with the total length of the 
            # data frame as the frequency:
            freq = len(df.index)
            df = df.iloc[[0]]
            result = df 
            result["statistics_frequency"] = freq
        else:
            # create a dictionary that contains the aggregate functions for
            # the different columns. For the sampling columns, this function
            # simply returns the first entry in the column, and for the 
            # frequency column, the function returns the length of the 
            # column:
            aggr_dict = {"statistics_frequency": len}
            aggr_dict.update(
                {col: lambda x: x.head(1) for col in sample_columns})
            # group the data frame by the group columns, apply the aggregate
            # functions to each group, and return the aggregated data frame:
            result = cls.do_the_grouping(df, group_columns, aggr_dict)

        if "statistics_per_million_words" in options.cfg.selected_features:
            corpus_size = resource.get_corpus_size()
            result["statistics_per_million_words"] = result["statistics_frequency"].apply(
                lambda x: x / (corpus_size / 1000000))

        result["statistics_overall_proportion"] = result.statistics_frequency.divide(result.statistics_frequency.sum())
        if len(result.index) == 1:
            result["statistics_overall_entropy"] = 0
        else:
            result["statistics_overall_entropy"] = -result.statistics_overall_proportion.apply(lambda x: x * math.log(x, 2)).sum()

        # entries with no corpus_id are the result of empty frequency 
        # queries. Their frequency is set to zero:
        try:
            result.statistics_frequency[result.coquery_invisible_corpus_id == ""] = 0
        except (TypeError, AttributeError):
            pass

        return result

class StatisticsQuery(TokenQuery):
    def __init__(self, corpus, session):
        super(StatisticsQuery, self).__init__("", session)
        
    def append_results(self, df):
        """
        Append the last results to the data frame.
        
        Parameters
        ----------
        df : pandas.DataFrame
            The data frame to which the last query results will be added.
            
        Returns
        -------
        df : pandas.DataFrame
        """
        self.results_frame = self.Session.Resource.get_statistics()
        self.Session.output_order = ["Table", "Column", "Entries", "Uniques", "Uniqueness ratio", "Average frequency"]
        self.results_frame.columns = self.Session.output_order
        if df.empty:
            return self.results_frame
        else:
            return df.append(self.results_frame)

class CollocationQuery(TokenQuery):
    
    @staticmethod
    def mutual_information(f_1, f_2, f_coll, size, span):
        """ Calculate the Mutual Information for two words. f_1 and f_2 are
        the frequencies of the two words, f_coll is the frequency of 
        word 2 in the neighbourhood of word 1, size is the corpus size, and
        span is the size of the neighbourhood in words to the left and right
        of word 2.
        
        Following http://corpus.byu.edu/mutualinformation.asp, MI is 
        calculated as:

            MI = log ( (f_coll * size) / (f_1 * f_2 * span) ) / log (2)
        
        """
        try:
            MI = math.log((f_coll * size) / (f_1 * f_2 * span)) / math.log(2)
        except (ZeroDivisionError, TypeError):
            return None
        return MI

    @staticmethod
    def conditional_propability(freq_left, freq_total):
        """ Calculate the conditional probability Pcond to encounter the query 
        token given that the collocate occurred in the left neighbourhood of
        the token.

        Pcond(q | c) = P(c, q) / P(c) = f(c, q) / f(c),
        
        where f(c, q) is the number of occurrences of word c as a left 
        collocate of query token q, and f(c) is the total number of 
        occurrences of c in the corpus. """
        return float(freq_left) / float(freq_total)

    @classmethod
    def aggregate_data(cls, df, resource, **kwargs):
        count_left = collections.Counter()
        count_right = collections.Counter()
        count_total = collections.Counter()
        
        left_span = options.cfg.context_left
        right_span = options.cfg.context_right

        features = []
        lexicon_features = resource.resource.get_lexicon_features()
        for rc_feature in options.cfg.selected_features:
            if rc_feature in [x for x, _ in lexicon_features]:
                features.append("coq_{}".format(rc_feature))
            
        corpus_size = resource.get_corpus_size()
        query_freq = 0
        context_info = {}

        # do not try to aggregate this data frame if there is no corpus id
        # available, e.g. because the data frame shows the results from the 
        # Corpus statistics command:
        if not "coquery_invisible_corpus_id" in df:
            return df

        fix_col = ["coquery_invisible_corpus_id"]

        # FIXME: Be more generic than always using coq_word_label!
        left_cols = ["coq_context_lc{}".format(x + 1) for x in range(options.cfg.context_left)]
        # FIXME: currently, the token number is set to 1, because this class 
        # method doesn't know about the maximum token number in this query.
        # Somehow, get_max_tokens() needs to be passed to this method to 
        # effect something like max_tokens = cls.get_max_tokens(cls)
        max_tokens = 1 + left_span + right_span
        right_cols = ["coq_context_rc{}".format(x + 1) for x in range(options.cfg.context_right)]
        left_context_span = df[fix_col + left_cols]
        right_context_span = df[fix_col + right_cols]
        if not options.cfg.case_sensitive:
            for column in left_cols:
                left_context_span[column] = left_context_span[column].apply(lambda x: x.lower())
            for column in right_cols:
                right_context_span[column] = right_context_span[column].apply(lambda x: x.lower())

        left = left_context_span[left_cols].stack().value_counts()
        right = right_context_span[right_cols].stack().value_counts()

        all_words = set(list(left.index) + list(right.index))
        
        if all_words:
            
            left = left.reindex(all_words).fillna(0).astype(int)
            right = right.reindex(all_words).fillna(0).astype(int)
            
            collocates = pd.concat([left, right], axis=1)
            collocates = collocates.reset_index()
            collocates.columns = ["coq_collocate_label", "coq_collocate_frequency_left", "coq_collocate_frequency_right"]
            collocates["coq_collocate_frequency"] = collocates.sum(axis=1)
            collocates["statistics_frequency"] = collocates["coq_collocate_label"].apply(resource.get_frequency)
            collocates["coq_conditional_probability"] = collocates.apply(
                lambda x: cls.conditional_propability(
                    x["coq_collocate_frequency_left"],
                    x["statistics_frequency"]) if x["statistics_frequency"] else None, 
                axis=1)
            
            collocates["coq_mutual_information"] = collocates.apply(
                lambda x: cls.mutual_information(
                        f_1=len(df.index),
                        f_2=x["statistics_frequency"], 
                        f_coll=x["coq_collocate_frequency"],
                        size=corpus_size, 
                        span=left_span + right_span),
                axis=1)
            aggregate = collocates.drop_duplicates(subset="coq_collocate_label")
        else:
            aggregate = pd.DataFrame(columns=["coq_collocate_label", "coq_collocate_frequency_left", "coq_collocate_frequency_right", "coq_collocate_frequency", "statistics_frequency", "coq_conditional_probability", "coq_mutual_information"])
        return aggregate

    @staticmethod
    def add_output_columns(session):
        session._old_output_order = session.output_order
        session.output_order = []
        for label in ["coq_collocate_label", "coq_collocate_frequency_left", "coq_collocate_frequency_right", "coq_collocate_frequency", "statistics_frequency", "coq_conditional_probability", "coq_mutual_information", "coquery_invisible_corpus_id", "coquery_invisible_number_of_tokens"]:
            if label not in session.output_order:
                session.output_order.append(label)

    @staticmethod
    def remove_output_columns(session):
        session.output_order = session._old_output_order
        
logger = logging.getLogger(__init__.NAME)<|MERGE_RESOLUTION|>--- conflicted
+++ resolved
@@ -1,11 +1,10 @@
-# -*- coding: utf-8 -*-
 # -*- coding: utf-8 -*-
 """
 queries.py is part of Coquery.
 
-Copyright (c) 2015 Gero Kunter (gero.kunter@coquery.org)
-
-Coquery is released under the terms of the GNU General Public License.
+Copyright (c) 2016 Gero Kunter (gero.kunter@coquery.org)
+
+Coquery is released under the terms of the GNU General Public License (v3).
 For details, see the file LICENSE that you should have received along 
 with Coquery. If not, see <http://www.gnu.org/licenses/>.
 """
@@ -497,30 +496,10 @@
 
         if "statistics_query_entropy" in self.Session.output_order or "statistics_query_proportion" in self.Session.output_order:
             columns = [x for x in df.columns if not x.startswith("coquery_invisible")]
-<<<<<<< HEAD
-            # get a frequency table for the current data frame:
-            if options.cfg.case_sensitive:
-                counted = df.groupby(columns).count().reset_index()
-                self.freqs = counted[counted.columns[:(len(columns)+1)]]
-            else:
-                df2 = df
-                for column in df2.columns:
-                    if df2[column].dtype == object:
-                        df2[column] = df2[column].str.lower()
-                counted = df2.groupby(columns).count().reset_index()
-                self.freqs = counted[counted.columns[:(len(columns)+1)]]
-            columns.append("statistics_frequency")
-            self.freqs.columns = columns
-            columns.remove("statistics_frequency")
-            # calculate the propabilities of the different results:
-            self.freqs["statistics_query_proportion"] = self.freqs.statistics_frequency.divide(len(df.index))
-            if len(self.freqs.index) == 1:
-=======
             if not columns:
                 self.freqs = pd.DataFrame(
                     {"statistics_frequency": [len(df.index)],
                      "statistics_query_proportion": [1]})
->>>>>>> f270c41b
                 self.entropy = 0
             else:
                 # get a frequency table for the current data frame:
