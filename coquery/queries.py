# -*- coding: utf-8 -*-
"""
queries.py is part of Coquery.

Copyright (c) 2016, 2017 Gero Kunter (gero.kunter@coquery.org)

Coquery is released under the terms of the GNU General Public License (v3).
For details, see the file LICENSE that you should have received along
with Coquery. If not, see <http://www.gnu.org/licenses/>.
"""

from __future__ import unicode_literals
from __future__ import print_function
from __future__ import division

import math
import hashlib

try:
    range = xrange
except NameError:
    pass

try:
    from numba import jit
except (ImportError, OSError):
    def jit(f):
        def inner(f, *args):
            return f(*args)
        return lambda *args: inner(f, *args)

import pandas as pd

from .defines import *
from .errors import *
from .general import *
from . import tokens
from . import options
from . import managers
from . import NAME


class TokenQuery(object):
    _id = 0
    """
    This class manages the query string, and is responsible for the output
    of the query results.
    """

    def __init__(self, S, Session):
        self.query_list = []
        try:
            for s in S.split("\n"):
                if s:
                    self.query_list += tokens.preprocess_query(s)
        except TokenParseError as e:
            logger.error(str(e))
            S = ""
        self.query_string = S
        self.Session = Session
        self.Resource = Session.Resource
        self.Corpus = Session.Corpus
        self.Results = []
        self.input_frame = pd.DataFrame()
        self.results_frame = pd.DataFrame()
        self._keys = []
        self.empty_query = False

    @staticmethod
    def get_visible_columns(df, session, ignore_hidden=False):
        """
        Return a list with the column names that are currently visible.
        """
        print("TokenQuery.get_visible_columns() is deprecated.")
        if ignore_hidden:
            return [x for x in list(df.columns.values) if (
                not x.startswith("coquery_invisible") and
                x in session.output_order)]
        else:
        # FIXME: use manager for column visibility
            return [x for x in list(df.columns.values) if (
                not x.startswith("coquery_invisible") and
                x in session.output_order)]

            #return [x for x in list(df.columns.values) if (
                #not x.startswith("coquery_invisible") and
                #x in session.output_order and
                #options.cfg.column_visibility.get(x, True))]

    def run(self, connection=None, to_file=False, **kwargs):
        """
        Run the query, and store the results in an internal data frame.

        This method runs all required subqueries for the query string, e.g.
        the quantified queries if quantified tokens are used. The results are
        stored in self.results_frame.

        Parameters
        ----------
        to_file : bool
            True if the query results are directly written to a file, and
            False if they will be displayed in the GUI. Data that is written
            directly to a file contains less information, e.g. it doesn't
            contain an origin ID or a corpus ID (unless requested).
        """
        manager = managers.get_manager(options.cfg.MODE,
                                       self.Resource.name)
        manager_hash = manager.get_hash()

        self.results_frame = pd.DataFrame()

        self._max_number_of_tokens = 0
        for x in self.query_list:
            self._max_number_of_tokens = max(self._max_number_of_tokens, len(x))

        tokens.QueryToken.set_pos_check_function(
            self.Resource.lexicon.pos_check_function)

        for i, self._sub_query in enumerate(self.query_list):
            self._current_number_of_tokens = len([x for _, x in self._sub_query if x])
            self._current_subquery_string = " ".join(["%s" % x for _, x in self._sub_query])

            if len(self.query_list) > 1:
                s = "Subquery #{} of {}: {}".format(
                            i+1,
                            len(self.query_list),
                            self._current_subquery_string)
                logger.info(s)

            query_string = self.Resource.get_query_string(self._sub_query,
                                                          options.cfg.selected_features,
                                                          to_file)

            df = None
            if options.cfg.use_cache and query_string:
                try:
                    md5 = hashlib.md5("".join(sorted(query_string)).encode()).hexdigest()
                    df = options.cfg.query_cache.get((self.Resource.name,
                                                      manager_hash, md5))
                except KeyError:
                    pass

            if df is None:
                if not query_string:
                    df = pd.DataFrame()
                else:
                    if options.cfg.verbose:
                        logger.info(query_string)

                    # SQLite: attach external databases
                    if self.Resource.db_type == SQL_SQLITE:
<<<<<<< HEAD
                        for db_name in self.Resource.attach_list:
                            path = os.path.join(
                                options.cfg.database_path,
                                "{}.db".format(db_name))
                            S = "ATTACH DATABASE '{}' AS {}".format(
                                path, db_name)
=======
                        attach_list = self.Resource.get_attach_list(options.cfg.selected_features)
                        for db_name in attach_list:
                            path = os.path.join(options.cfg.database_path, "{}.db".format(db_name))
                            S = "ATTACH DATABASE '{}' AS {}".format(path, db_name)
>>>>>>> 97672786
                            try:
                                connection.execute(S)
                            except Exception:
                                pass

                    try:
                        results = (connection
                                   .execution_options(stream_results=True)
                                   .execute(query_string.replace("%", "%%")))
                    except Exception as e:
                        print(query_string)
                        print(e)
                        raise e

                    df = pd.DataFrame(list(iter(results)), columns=results.keys())

                    if len(df) == 0:
                        df = pd.DataFrame(columns=results.keys())

                    del results

                    if options.cfg.use_cache:
                        options.cfg.query_cache.add((self.Resource.name, manager_hash, md5), df)

            if not options.cfg.output_case_sensitive and len(df.index) > 0:
                word_column = getattr(self.Resource, QUERY_ITEM_WORD, None)
                lemma_column = getattr(self.Resource, QUERY_ITEM_LEMMA, None)
                for x in df.columns:
                    if ((word_column and word_column in x) or
                            (lemma_column and lemma_column in x)):
                        try:
                            if options.cfg.output_to_lower:
                                df[x] = df[x].apply(lambda x: x.lower() if x else x)
                            else:
                                df[x] = df[x].apply(lambda x: x.upper() if x else x)

                        except AttributeError:
                            pass

            df["coquery_invisible_number_of_tokens"] = self._current_number_of_tokens

            if len(df) > 0:
                if self.results_frame.empty:
                    self.results_frame = df
                else:
                    # apply clumsy hack that tries to make sure that the dtypes of
                    # data frames containing NaNs or empty strings does not change
                    # when appending the new data frame to the previous.

                    if df.dtypes.tolist() != self.results_frame.dtypes.tolist():
                        print("DIFFERENT DTYPES!")

                    ## The same hack is also needed in session.run_queries().
                    #if len(self.results_frame) > 0 and df.dtypes.tolist() != dtype_list.tolist():
                        #for x in df.columns:
                            ## the idea is that pandas/numpy use the 'object'
                            ## dtype as a fall-back option for strange results,
                            ## including those with NaNs.
                            ## One problem is that integer columns become floats
                            ## in the process. This is so because Pandas does not
                            ## have an integer NA type:
                            ## http://pandas.pydata.org/pandas-docs/stable/gotchas.html#support-for-integer-na

                            #if df.dtypes[x] != dtype_list[x]:
                                #_working = None
                                #if df.dtypes[x] == object:
                                    #if not df[x].any():
                                        #df[x] = [np.nan] * len(df)
                                        #dtype_list[x] = self.results_frame[x].dtype
                                #elif dtype_list[x] == object:
                                    #if not self.results_frame[x].any():
                                        #self.results_frame[x] = [np.nan] * len(self.results_frame)
                                        #dtype_list[x] = df[x].dtype
                    #else:
                        #dtype_list = df.dtypes
                    #print(dtype_list)

                    self.results_frame = self.results_frame.append(df)

        self.results_frame = self.results_frame.reset_index(drop=True)
        TokenQuery._id += 1
        self._query_id = TokenQuery._id
        return self.results_frame

    def get_max_tokens(self):
        """
        Return the maximum number of tokens that this query produces.

        The maximum number of tokens is determined by the number of token
        strings, modified by the quantifiers. For each query, query_list
        contains the quantified sub-queries. The maximum number of tokens is
        the maximum of number_of_tokens for these sub-queris.

        Returns
        -------
        maximum : int
            The maximum number of tokens that may be produced by this query.
        """
        maximum = 0
        for token_list in self.query_list:
            maximum = max(maximum, len(token_list))
        return maximum

    def get_token_numbering(self, n):
        """
        Create a suitable number label for the nth lexical column.

        If the specified column was not created by a quantified query token,
        or if the maximum quantificatin of that query token was 1, the label
        will correspond to the query token number. Otherwise, it will take
        the form "x.y", where x is the query token number, and y is the
        repetition number of that query token.

        If the quantified columns are not aligned (i.e. if
        options.cfg.align_quantified is not set), this function simply
        returns a string representation of n.

        Parameters
        ----------
        n : int
            An lexical output column number

        Returns
        -------
        s : string
            A string representing a suitable number label
        """
        if not options.cfg.align_quantified:
            return "{}".format(n + 1)
        L = []
        for i, x in enumerate(self.query_string.split(" ")):
            _, _, length = tokens.get_quantifiers(x)
            if length == 1:
                L.append("{}".format(i+1))
            else:
                for y in range(length):
                    L.append("{}.{}".format(i + 1, y + 1))
        if n > len(L) - 1:
            return n + 1
        return L[n]

    def insert_static_data(self, df):
        """
        Insert columns that are constant for each query result in the query.

        Static data is the data that is not obtained from the database, but
        is derived from external sources, e.g. the current system time,
        the other columns in the input file, the query string, etc.

        Parameters
        ----------
        df : DataFrame
            The data frame into which the static data is inserted.

        Returns
        -------
        df : DataFrame
            The data frame containing also the static data.
        """

        # if df is empty, a dummy data frame is created with NAs in all
        # content columns. This is needed so that frequency queries with empty
        # results can be displayed as 0.
        if (len(df) == 0):
            col = []
            for x in options.cfg.selected_features:
                if x.startswith("coquery_"):
                    col.append(x)
                else:
                    col += [y for y in self.Resource.format_resource_feature(x, self._max_number_of_tokens) if y not in col]
            col.append("coquery_dummy")
            if options.cfg.context_mode != CONTEXT_NONE:
                col.append("coquery_invisible_corpus_id")
                col.append("coquery_invisible_origin_id")
            df = pd.DataFrame([[pd.np.nan] * len(col)], columns=col)
            df["coquery_invisible_number_of_tokens"] = self._current_number_of_tokens
            self.empty_query = True
        else:
            df["coquery_dummy"] = 0
            self.empty_query = False

        columns = [x for x in options.cfg.selected_features if x.startswith("coquery_")]
        columns += list(self.input_frame.columns)
        group_functions = self.Session.group_functions
        if group_functions or options.cfg.group_filter_list:
            columns += options.cfg.group_columns

        for column in columns:
            if column == "coquery_query_string":
                df[column] = self.query_string
            elif column == "coquery_expanded_query_string":
                df[column] = self._current_subquery_string
            elif column.startswith("coquery_query_token"):
                token_list = self.query_string.split()
                # construct a list with the maximum number of quantified
                # token repetitions. This is used to look up the query token
                # string.
                L = []
                for x in token_list:
                    token, _, length = tokens.get_quantifiers(x)
                    L += [token] * length
                try:
                    n = int(column.rpartition("_")[-1])
                    df[column] = L[n-1]
                except (ValueError, IndexError):
                    df[column] = ""
            else:
                # add column labels for the columns in the input file:
                if all([x is None for x in self.input_frame.columns]):
                    # no header in input file, so use X1, X2, ..., Xn:
                    input_columns = [("coq_X{}".format(x), x) for x in range(len(self.input_frame.columns))]
                else:
                    input_columns = [("coq_{}".format(x), x) for x in self.input_frame.columns]
                for df_col, input_col in input_columns:
                    df[df_col] = self.input_frame[input_col][0]
        df["coquery_invisible_query_id"] = self._query_id
        return df


class StatisticsQuery(TokenQuery):
    def __init__(self, corpus, session):
        super(StatisticsQuery, self).__init__("", session)

    def insert_static_data(self, df):
        return df

    def run(self, connection=None, to_file=False, **kwargs):
        self.results_frame = self.Session.Resource.get_statistics(connection, **kwargs)
        return self.results_frame


def get_query_type(MODE):
    if MODE == QUERY_MODE_STATISTICS:
        return StatisticsQuery
    else:
        return TokenQuery

logger = logging.getLogger(NAME)<|MERGE_RESOLUTION|>--- conflicted
+++ resolved
@@ -149,19 +149,12 @@
 
                     # SQLite: attach external databases
                     if self.Resource.db_type == SQL_SQLITE:
-<<<<<<< HEAD
                         for db_name in self.Resource.attach_list:
                             path = os.path.join(
                                 options.cfg.database_path,
                                 "{}.db".format(db_name))
                             S = "ATTACH DATABASE '{}' AS {}".format(
                                 path, db_name)
-=======
-                        attach_list = self.Resource.get_attach_list(options.cfg.selected_features)
-                        for db_name in attach_list:
-                            path = os.path.join(options.cfg.database_path, "{}.db".format(db_name))
-                            S = "ATTACH DATABASE '{}' AS {}".format(path, db_name)
->>>>>>> 97672786
                             try:
                                 connection.execute(S)
                             except Exception:
