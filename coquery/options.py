# -*- coding: utf-8 -*-
"""
options.py is part of Coquery.

Copyright (c) 2016 Gero Kunter (gero.kunter@coquery.org)

Coquery is released under the terms of the GNU General Public License (v3).
For details, see the file LICENSE that you should have received along
with Coquery. If not, see <http://www.gnu.org/licenses/>.
"""

from __future__ import unicode_literals
from __future__ import absolute_import

# Python 3.x: import configparser
# Python 2.x: import ConfigParser as configparser
try:
    from ConfigParser import ConfigParser as _configparser, RawConfigParser
    from ConfigParser import NoOptionError, ParsingError, NoSectionError

except ImportError:
    from configparser import ConfigParser as _configparser, RawConfigParser
    from configparser import NoOptionError, ParsingError, NoSectionError

class CoqConfigParser(_configparser, object):

    def items(self, section):
        try:
            return super(CoqConfigParser, self).items(section)
        except NoSectionError:
            return []

    def str(self, section, option, fallback=None, d={}):
        fallback = d.get(option, fallback)
        try:
            val = self.get(section, option)
        except (NoOptionError, ValueError) as e:
            if fallback != None:
                val = fallback
            else:
                raise e
        return val

    def bool(self, section, option, fallback=None, d={}):
        fallback = d.get(option, fallback)
        try:
            val = self.getboolean(section, option)
        except (NoOptionError, ValueError) as e:
            if fallback != None:
                val = fallback
            else:
                raise e
        return val

    def int(self, section, option, fallback=None, d={}):
        fallback = d.get(option, fallback)
        try:
            val = self.getint(section, option)
        except (NoOptionError, ValueError) as e:
            if fallback != None:
                val = fallback
            else:
                raise e
        return val

    def float(self, section, option, fallback=None, d={}):
        fallback = d.get(option, fallback)
        try:
            val = self.getfloat(section, option)
        except (NoOptionError, ValueError) as e:
            if fallback != None:
                val = fallback
            else:
                raise e
        return val

class UnicodeConfigParser(RawConfigParser):
    """
    Define a subclass of RawConfigParser that works with Unicode (hopefully).
    """
    def write(self, fp):
        """Fixed for Unicode output"""
        if self._defaults:
            fp.write("[%s]\n" % DEFAULTSECT)
            for (key, value) in self._defaults.items():
                fp.write("%s = %s\n" % (key, unicode(value).replace('\n', '\n\t')))
            fp.write("\n")
        for section in self._sections:
            fp.write("[%s]\n" % section)
            for (key, value) in self._sections[section].items():
                if key != "__name__":
                    fp.write("%s = %s\n" %
                             (key, unicode(value).replace('\n','\n\t')))
            fp.write("\n")

    # This function is needed to override default lower-case conversion
    # of the parameter's names. They will be saved 'as is'.
    def optionxform(self, strOut):
        return strOut

import sys
import os
import argparse
import logging
import warnings
import codecs
import ast
import inspect
import glob
import importlib
import imp

# make ast work in all Python versions:
if not hasattr(ast, "TryExcept"):
    ast.TryExcept = ast.Try
if not hasattr(ast, "TryFinally"):
    ast.TryFinally = ast.Try

import hashlib
from collections import defaultdict

from coquery import general
from coquery import filters
from .unicode import utf8
from .defines import *
from .errors import *

# Define a HelpFormatter class that works with Unicode corpus names both in
# Python 2.7 and Python 3.x:
if sys.version_info < (3, 0):
    class CoqHelpFormatter(argparse.HelpFormatter):
        """
        A HelpFormatter class that is able to handle Unicode argument options.

        The code for _format_actions_usage() is a copy from
        python2.7/argparse.py, with the addition of the utf8() conversion in
        one space.
        """
        def _format_actions_usage(self, actions, groups):
            # find group indices and identify actions in groups
            group_actions = set()
            inserts = {}
            for group in groups:
                try:
                    start = actions.index(group._group_actions[0])
                except ValueError:
                    continue
                else:
                    end = start + len(group._group_actions)
                    if actions[start:end] == group._group_actions:
                        for action in group._group_actions:
                            group_actions.add(action)
                        if not group.required:
                            if start in inserts:
                                inserts[start] += ' ['
                            else:
                                inserts[start] = '['
                            inserts[end] = ']'
                        else:
                            if start in inserts:
                                inserts[start] += ' ('
                            else:
                                inserts[start] = '('
                            inserts[end] = ')'
                        for i in range(start + 1, end):
                            inserts[i] = '|'

            # collect all actions format strings
            parts = []
            for i, action in enumerate(actions):

                # suppressed arguments are marked with None
                # remove | separators for suppressed arguments
                if action.help is argparse.SUPPRESS:
                    parts.append(None)
                    if inserts.get(i) == '|':
                        inserts.pop(i)
                    elif inserts.get(i + 1) == '|':
                        inserts.pop(i + 1)

                # produce all arg strings
                elif not action.option_strings:
                    part = self._format_args(action, action.dest)

                    # if it's in a group, strip the outer []
                    if action in group_actions:
                        if part[0] == '[' and part[-1] == ']':
                            part = part[1:-1]

                    # add the action string to the list
                    parts.append(part)

                # produce the first way to invoke the option in brackets
                else:
                    option_string = action.option_strings[0]

                    # if the Optional doesn't take a value, format is:
                    #    -s or --long
                    if action.nargs == 0:
                        part = '%s' % option_string

                    # if the Optional takes a value, format is:
                    #    -s ARGS or --long ARGS
                    else:
                        default = action.dest.upper()
                        args_string = self._format_args(action, default)
                        part = '%s %s' % (option_string, args_string)

                    # make it look optional if it's not required or in a group
                    if not action.required and action not in group_actions:
                        part = '[%s]' % part

                    # add the action string to the list
                    parts.append(part)

            # insert things at the necessary indices
            for i in sorted(inserts, reverse=True):
                parts[i:i] = [inserts[i]]

            # join all the action items with spaces
            text = u' '.join([item.decode("utf-8") for item in parts if item is not None])

            # clean up separators for mutually exclusive groups
            open = r'[\[(]'
            close = r'[\])]'
            text = argparse._re.sub(r'(%s) ' % open, r'\1', text)
            text = argparse._re.sub(r' (%s)' % close, r'\1', text)
            text = argparse._re.sub(r'%s *%s' % (open, close), r'', text)
            text = argparse._re.sub(r'\(([^|]*)\)', r'\1', text)
            text = text.strip()

            # return the text
            return text

        def _join_parts(self, part_strings):
            part_strings = [utf8(x) for x in part_strings if utf8(x) and x is not argparse.SUPPRESS]
            return "".join(part_strings)
else:
    class CoqHelpFormatter(argparse.HelpFormatter):
        pass

class Options(object):
    def __init__(self):
        self.args = argparse.Namespace()

        self.args.coquery_home = general.get_home_dir(create=True)
        if getattr(sys, "frozen", None):
            self.args.base_path = os.path.dirname(sys.executable)
        elif __file__:
            self.args.base_path = os.path.dirname(__file__)

        self.prog_name = NAME
        self.config_name = "%s.cfg" % NAME.lower()
        self.version = VERSION
        self.parser = argparse.ArgumentParser(prog=self.prog_name, add_help=False, formatter_class=CoqHelpFormatter)

        self.args.config_path = os.path.join(self.args.coquery_home, self.config_name)
        self.args.version = self.version
        self.args.server_configuration = dict()
        self.args.current_server = None
        self.args.current_resources = None
        self.args.main_window = None
        self.args.first_run = False
        self.args.number_of_tokens = 0
        self.args.last_number_of_tokens = 0
        self.args.output_separator = ","

        self.args.table_links = defaultdict(list)

        self.args.installer_path = os.path.join(self.args.base_path, "installer")
        self.args.connections_path = os.path.join(self.args.coquery_home, "connections")
        self.args.cache_path = os.path.join(self.args.coquery_home, "cache")
        self.args.stopword_path = os.path.join(self.args.base_path, "stopwords")

        self.args.use_mysql = True

        try:
            self.args.parameter_string = " ".join([x.decode("utf8") for x in sys.argv [1:]])
        except AttributeError:
            self.args.parameter_string = " ".join([x for x in sys.argv [1:]])

        self.args.filter_list = []
        self.args.group_filter_list = []
        self.args.selected_features= []
        self.args.external_links = {}

        # these attributes are used only in the GUI:
        self.args.column_width = {}
        self.args.column_color = {}
        self.args.column_names = {}
        self.args.row_color = {}

        self.args.managers = {}


    @property
    def cfg(self):
        return self.args

    def setup_parser(self):
        self.parser.add_argument("MODE", help="determine the query mode (default: TOKEN)", choices=QUERY_MODES.keys(), type=str, nargs="?")

        # If Qt is available, the GUI is used by default. The command line
        # interface can be selected by using the --con option:
        if use_qt:
            self.parser.add_argument("--con", help="Run Coquery as a console program", dest="gui", action="store_false")

        # General options:
        self.parser.add_argument("-o", "--outputfile", help="write results to OUTPUTFILE (default: write to console)", type=str, dest="output_path")
        group = self.parser.add_mutually_exclusive_group()
        group.add_argument("-i", "--inputfile", help="read query strings from INPUTFILE", type=str, dest="input_path")
        group.add_argument("-q", "--query", help="use QUERY for search, ignoring any INPUTFILE", dest="query_list")
        self.parser.add_argument("-f", "--filter", help="use FILTER to query only a selection of texts", type=str, default="", dest="source_filter")
        self.parser.add_argument("--connection", help="use dabase connection named CURRENT_SERVER", type=str, dest="current_server")

        # File options:
        group = self.parser.add_argument_group("File options")
        group.add_argument("-a", "--append", help="append output to OUTPUTFILE, if specified (default: overwrite)", action="store_true")
        group.add_argument("-k", "--skip", help="skip SKIP lines in INPUTFILE (default: 0)", type=int, dest="skip_lines")
        group.add_argument("-H", "--header", help="use first row of INPUTFILE as headers", action="store_true", dest="file_has_headers")
        group.add_argument("-n", "--number", help="use column NUMBER in INPUTFILE for queries", type=int, dest="query_column_number")
        group.add_argument("--is", "--input_separator", help="use CHARACTER as separator in input CSV file",  metavar="CHARACTER", dest="input_separator")
        group.add_argument("--os", "--output_separator", help="use CHARACTER as separator in output CSV file", metavar="CHARACTER", dest="output_separator")
        group.add_argument("--quote_character", help="use CHARACTER as quoting character", metavar="CHARACTER", dest="quote_char")
        group.add_argument("--input_encoding", help="use INPUT-ENCODING as the encoding scheme for the input file (default: utf-8)", type=str, default="utf-8", dest="input_encoding")
        group.add_argument("--output_encoding", help="use OUTPUT-ENCODING as the encoding scheme for the output file (default: utf-8)", type=str, default="utf-8", dest="output_encoding")

        # Debug options:
        group = self.parser.add_argument_group("Debug options")
        group.add_argument("-v", "--verbose", help="produce a verbose output", action="store_true", dest="verbose")
        group.add_argument("-E", "--explain", help="explain mySQL queries in log file", action="store_true", dest="explain_queries")
        group.add_argument("--benchmark", help="benchmarking of Coquery", action="store_true")
        group.add_argument("--profile", help="deterministic profiling of Coquery", action="store_true")
        group.add_argument("--memory-dump", help="list objects that consume much memory after queries", action="store_true", dest="memory_dump")
        group.add_argument("--experimental", help="use experimental features (may be buggy)", action="store_true")
        group.add_argument("--comment", help="a comment that is shown in the log file", type=str)

        # Query options:
        group = self.parser.add_argument_group("Query options")
        group.add_argument("-C", "--output_case", help="be case-sensitive in the output (default: ignore case)", action="store_true", dest="output_case_sensitive")
        group.add_argument("--query_case", help="be case-sensitive when querying (default: ignore case)", action="store_true", dest="query_case_sensitive")
        group.add_argument("-r", "--regexp", help="use regular expressions", action="store_true", dest="regexp")

        # Output options:
        group = self.parser.add_argument_group("Output options")
        group.add_argument("--suppress_header", help="exclude column header from the output (default: include)", action="store_false", dest="show_header")

        group.add_argument("--context_mode", help="specify the way the context is included in the output", choices=[CONTEXT_KWIC, CONTEXT_STRING, CONTEXT_COLUMNS], type=str)
        group.add_argument("-c", "--context_span", help="include context with N words to the left and the right of the keyword, or with N words to the left and M words to the right if the notation '-c N, M' is used", default=0, type=int, dest="context_span")
        group.add_argument("--sentence", help="include the sentence of the token as a context (not supported by all corpora, currently not implemented)", dest="context_sentence", action="store_true")

        group.add_argument("--digits", help="set the number of digits after the period", dest="digits", default=3, type=int)

        group.add_argument("--number_of_tokens", help="output up to NUMBER different tokens (default: all tokens)", default=0, type=int, dest="number_of_tokens", metavar="NUMBER")
        group.add_argument("-Q", "--show_query", help="include query string in the output", action="store_true", dest="show_query")
        group.add_argument("--show_filter", help="include the filter strings in the output", action="store_true", dest="show_filter")
        group.add_argument("--freq-label", help="use this label in the heading line of the output (default: Freq)", default="Freq", type=str, dest="freq_label")
        group.add_argument("--no_align", help="Control if quantified token columns are aligned. If not set (the default), the columns in the result table are aligned so that row cells belonging to the same query token are placed in the same column. If set, this alignment is disabled. In that case, row cells are padded to the right.", action="store_false", dest="align_quantified")

    def get_options(self):
        """
        Read the values from the configuration file, and merge them with
        the command-line options. Values set in the configuration file are
        overwritten by command-line arguments.

        If a GUI is used, no corpus needs to be specified, and all values
        from the configuration file are used. If the command-line interface
        is used, both a corpus and a query mode have to be specified, and
        only the database settings from the configuration file are used.
        """

        def add_shorthand(group, d, shorthand, resource_list, description):
            """
            Add the suitable shorthand from the resource list to the group.
            """
            for rc_feature in resource_list:
                if rc_feature.startswith("query_item_"):
                    # special treatment of query item mappings:
                    try:
                        d[shorthand] = getattr(resource, rc_feature)
                    except AttributeError:
                        continue
                    else:
                        break
                elif hasattr(resource, rc_feature):
                    d[shorthand] = rc_feature
                    break
            if shorthand in d:
                _, _, tab, _ = resource.split_resource_feature(d[shorthand])
                table = getattr(resource, "{}_table".format(tab))
                feature = getattr(resource, d[shorthand])
                group.add_argument(shorthand,
                    help="{}, equivalent to '-{} {}'".format(description, table, feature),
                    action="store_true")

        self.setup_parser()

        # Do a first argument parse to get the corpus to be used, and
        # whether a GUI is requested. This parse doesn't raise an argument
        # error.
        args, unknown = self.parser.parse_known_args()
        if use_qt:
            self.args.gui = args.gui
            self.args.to_file = False
        else:
            self.args.gui = False
            self.args.to_file = True

        match = re.search("--connection\s+(.+)", self.args.parameter_string)
        if match:
            self.args.current_server = match.group(1)
        else:
            self.args.current_server = None

        self.read_configuration()
        self.setup_default_connection()

        # create a dictionary that contains the corpora available for the
        # current connection:
        if sys.version_info < (3, 0):
            self.corpus_argument_dict = {
                "help": "specify the corpus to use",
                "choices": sorted([x.encode("utf-8") for x in get_available_resources(self.args.current_server).keys()]),
                "type": type(str(""))}
        else:
            self.corpus_argument_dict = {
                "help": "specify the corpus to use",
                "choices": sorted([utf8(x) for x in get_available_resources(self.args.current_server).keys()]),
                "type": type(str(""))}

        # add the corpus names as possible values for the argument parser:
        self.parser.add_argument("corpus", nargs="?", **self.corpus_argument_dict)
        args, unknown = self.parser.parse_known_args()

        try:
            if args.corpus:
                self.args.corpus = args.corpus
            elif not self.args.corpus:
                self.args.corpus = ""
        except AttributeError:
            self.args.corpus = ""


        self.args.corpus = utf8(self.args.corpus)
        # if no corpus is selected and no GUI is requested, display the help
        # and exit.
        if not self.args.corpus and not (self.args.gui):
            self.parser.print_help()
            sys.exit(1)
        D = {}

        shorthands = {}

        if self.args.corpus:
            try:
                # build a dictionary D for the selected corpus that contains as
                # values the features provided by each of the tables defined in
                # the resource. The features are included as tuples, with first,
                # the display name and second, the resource feature name.
                resource, _, _ = get_resource(self.args.corpus, self.args.current_server)
                corpus_features = resource.get_corpus_features()
                lexicon_features = resource.get_lexicon_features()
                for rc_feature, column in corpus_features + lexicon_features:
                    if not rc_feature.startswith("corpusngram"):
                        table = "{}_table".format(rc_feature.split("_")[0])
                        if table not in D:
                            D[table] = set([])
                        D[table].add((column, rc_feature))

                if self.args.corpus == "COCA":
                    group = self.parser.add_argument_group("COCA compatibility", "These options apply only to the COCA corpus module, and are unsupported by any other corpus.")
                    # COCA compatibility options
                    group.add_argument("--exact-pos-tags", help="part-of-speech tags must match exactly the label used in the query string (default: be COCA-compatible and match any part-of-speech tag that starts with the given label)", action="store_true", dest="exact_pos_tags")
                    group.add_argument("-@", "--use-pos-diacritics", help="use undocumented characters '@' and '%%' in queries using part-of-speech tags (default: be COCA-compatible and ignore these characters in part-of-speech tags)", action="store_true", dest="ignore_pos_chars")
            except KeyError:
                pass

        if D:
            # add choice arguments for the available table columns:
            for rc_table in D.keys():
                table = getattr(resource, utf8(rc_table))
                if len(D[rc_table]) > 1:
                    D[rc_table].add(("ALL", None))
                    group_help = "These options specify which data columns from the table '{0}' will be included in the output. You can either repeat the option for every column that you wish to add, or you can use --{0} ALL if you wish to include all columns from the table in the output.".format(table)
                    group_name = "Output options for table '{}'".format(table)
                else:
                    group_name = "Output option for table '{}'".format(table)
                    group_help = "This option will include the data column '{1}' from the table '{0}' in the output.".format(table, list(D[rc_table])[0][0])
                group = self.parser.add_argument_group(group_name, group_help)
                group.add_argument("--{}".format(table), choices=sorted([x for x, _ in D[rc_table]]), dest=rc_table, action="append")

            # add output column shorthand options
            group = self.parser.add_argument_group("Output column shorthands", "These options are shorthand forms that select some commonly used output columns. The equivalent shows the corresponding longer output option.")

            add_shorthand(group, shorthands, "-U", ["corpus_id"], "show the corpus ID of each token")

            add_shorthand(group, shorthands, "-O",
                          ["query_item_word", "word_label", "corpus_word"],
                          "show the orthographic form of each token")

            add_shorthand(group, shorthands, "-L",
                          ["query_item_lemma", "lemma_label", "word_lemma", "corpus_lemma"],
                          "show the lemma of each token")

            add_shorthand(group, shorthands, "-P",
                          ["query_item_pos", "pos_label", "word_pos", "corpus_pos"],
                          "show the part-of-speech tag of each token")

            add_shorthand(group, shorthands, "-T",
                          ["query_item_transcript", "transcript_label", "word_transcript", "corpus_transcript"],
                          "show the transcription of each token")

            add_shorthand(group, shorthands, "-G",
                          ["query_item_gloss", "gloss_label", "word_gloss", "corpus_gloss"],
                          "show the gloss of each token")

            add_shorthand(group, shorthands, "-F",
                          ["file_name", "file_label", "corpus_file"],
                          "show the name of the file containing each token")

        self.parser.add_argument("-h", "--help", help="show this help message and exit", action="store_true")

        # reparse the arguments, this time with options that allow feature
        # selection based on the table structure of the corpus
        args, unknown = self.parser.parse_known_args()
        if unknown:
            self.parser.print_help()
            sys.exit(1)
        if args.help:
            self.parser.print_help()
            sys.exit(0)

        if args.input_path:
            self.args.input_path_provided = True
        else:
            self.args.input_path_provided = False

        # merge the newly-parsed command-line arguments with those read from
        # the configation file.
        for command_argument in vars(args).keys():
            if command_argument in vars(self.args) and not vars(args)[command_argument]:
                # do not overwrite the command argument if it was set in the
                # config file stored self.args, but not set at the command
                # line
                continue
            else:
                # overwrite the setting from the configuration file with the
                # command-line setting:
                vars(self.args)[command_argument] = vars(args)[command_argument]

        try:
            self.args.MODE = QUERY_MODES[self.args.MODE]
        except KeyError:
            if self.args.MODE not in QUERY_MODES.values():
                self.args.MODE = QUERY_MODE_TOKENS

        # evaluate the shorthand options. If set, add the corresponding
        # resource feature to the list of selected features
        for key in shorthands:
            if vars(self.args)[key.strip("-")]:
                self.args.selected_features.append(shorthands[key])

        try:
            if self.args.show_query:
                self.args.selected_features.append("coquery_query_string")
        except AttributeError:
            pass

        #if self.args.source_filter:
            #Genres, Years, Negated = tokens.COCATextToken(self.args.source_filter, None).get_parse()

            #date_label = ""
            #genre_label = ""

            #if Genres:
                #if "corpus_genre" in dir(resource):
                    #genre_label = resource.corpus_genre
                #elif "source_genre" in dir(resource):
                    #genre_label = resource.source_genre
                #elif "source_info_genre" in dir(resource):
                    #genre_label = resource.source_info_genre
                #elif "genre_label" in dir(resource):
                    #genre_label = resource.genre_label
            #if Years:
                #if "corpus_year" in dir(resource):
                    #date_label = resource.corpus_year
                #elif "corpus_date" in dir(resource):
                    #date_label = resource.corpus_date
                #elif "source_year" in dir(resource):
                    #date_label = resource.source_year
                #elif "source_date" in dir(resource):
                    #date_label = resource.source_date

            #if date_label:
                #for year in Years:
                    #self.args.filter_list.append("{} = {}".format(date_label,  year))
            #if genre_label:
                #for genre in Genres:
                    #self.args.filter_list.append("{} = {}".format(genre_label,  genre))

        # Go through the table dictionary D, and add the resource features
        # to the list of selected features if the corresponding choice
        # parameter was set:
        for rc_table in D:
            argument_list = vars(self.args)[rc_table]
            if argument_list:
                # if ALL was selected, all resource features for the current
                # table are added to the list of selected features:
                if "ALL" in argument_list:
                    self.args.selected_features += [x for _, x in D[rc_table] if x]
                else:
                    # otherwise, go through each argument, and find the
                    # resource feature for which the display name matches
                    # the argument:
                    for arg in argument_list:
                        for column, rc_feature in D[rc_table]:
                            if column == arg:
                                self.args.selected_features.append(rc_feature)

        self.args.selected_features = set(self.args.selected_features)

        # the following lines are deprecated and should be removed once
        # feature selection is fully implemented:
        self.args.show_source = "source" in vars(self.args)
        self.args.show_filename = "file" in vars(self.args)
        self.args.show_speaker = "speaker" in vars(self.args)
        self.args.show_time = "corpus_time" in self.args.selected_features
        self.args.show_id = False
        self.args.show_phon = False

        self.args.context_sentence = False

        try:
            self.args.input_separator = self.args.input_separator.decode('string_escape')
        except AttributeError:
            self.args.input_separator = codecs.getdecoder("unicode_escape") (self.args.input_separator) [0]

        # make sure that a command query consisting of one string is still
        # stored as a list:
        if self.args.query_list:
            if type(self.args.query_list) != list:
                self.args.query_list = [self.args.query_list]
            try:
                self.args.query_list = [x.decode("utf8") for x in self.args.query_list]
            except AttributeError:
                pass
        logger.info("Command line parameters: " + self.args.parameter_string)

    def setup_default_connection(self):
        """
        Create the default SQLite connection.
        """
        if not self.args.current_server or "Default" not in self.args.server_configuration:
            d = {"name": "Default", "type": SQL_SQLITE, "path": ""}
            self.args.server_configuration[d["name"]] = d
            self.args.current_server = d["name"]
            self.args.current_resources = get_available_resources(self.args.current_server)

    def read_configuration(self):
        defaults = {
            "default_corpus": "",
            "reference_corpus": "",
            "query_mode": QUERY_MODE_TOKENS,
            "query_string": "",
            "query_cache_size": 500 * 1024 * 1024,
            "use_cache": use_cachetools,
            "query_case_sensitive": False,
            "output_case_sensitive": False,
            "output_to_lower": True,
            "drop_duplicates": True,
            "na_string": DEFAULT_MISSING_VALUE,
            "custom_installer_path": os.path.join(self.args.coquery_home, "installer"),
            "csv_file": "",
            "csv_separator": ",",
            "csv_column": 1,
            "csv_has_header": False,
            "csv_line_skip": 0,
            "csv_quote_char": '"',
            "context_mode": CONTEXT_KWIC,
            "context_left": 3,
            "context_right": 3,
            "context_restrict": False,
            "show_log_messages": "ERROR,WARNING,INFO",
            "decimal_digits": 3,
            "drop_on_na": False,
            }

        self.args.first_run = True
        config_file = CoqConfigParser()

        if os.path.exists(self.cfg.config_path):
            logger.info("Using configuration file %s" % self.cfg.config_path)
            try:
                config_file.read(self.cfg.config_path)
            except (IOError, TypeError, ParsingError) as e:
                print(e)
                warnings.warn("Configuration file {} could not be read.".format(cfg.config_path))
            else:
                self.args.first_run = False

        for x in ["main", "sql", "gui", "output", "filter", "context", "links"]:
            if x not in config_file.sections():
                config_file.add_section(x)

        # read SQL configuration:
        server_configuration = defaultdict(dict)
        for name, value in config_file.items("sql"):
            if name.startswith("config_"):
                try:
                    _, number, variable = name.split("_")
                except ValueError:
                    continue
                else:
                    if variable == "port":
                        try:
                            server_configuration[number][variable] = int(value)
                        except ValueError:
                            continue
                    elif variable in ["name", "host", "type", "user", "password", "path"]:
                        server_configuration[number][variable] = value
        for i in server_configuration:
            d = server_configuration[i]
            if "type" not in d:
                d["type"] = SQL_MYSQL
            if d["type"] == SQL_MYSQL:
                required_vars = ["name", "host", "port", "user", "password"]
            elif d["type"] == SQL_SQLITE:
                if "path" not in d:
                    d["path"] = ""
                required_vars = ["name", "path"]
            try:
                if all(var in d for var in required_vars):
                    self.args.server_configuration[d["name"]] = d
            except KeyError:
                pass

        # select active SQL configuration, or use Default as fallback
        try:
            if self.args.current_server == None:
                self.args.current_server = config_file.str("sql", "active_configuration")
                if self.args.current_server in self.args.server_configuration:
                    self.args.current_resources = get_available_resources(self.args.current_server)
                else:
                    raise ValueError
        except (NoOptionError, ValueError):
            self.args.current_server = "Default"
            self.args.current_resources = get_available_resources(self.args.current_server)

        # only use the other settings from the configuration file if a
        # GUI is used:
        if self.args.gui:
            # Read MAIN section:
            self.args.corpus = config_file.str("main", "default_corpus", d=defaults)
            self.args.reference_corpus = config_file.str("main", "reference_corpus", d=defaults)
            self.args.MODE = config_file.str("main", "query_mode", d=defaults)
            last_query = config_file.str("main", "query_string", d=defaults)

            try:
                self.args.query_list = decode_query_string(last_query)
            except (ValueError):
                self.args.query_list = []
                pass
            self.args.query_cache_size = config_file.int("main", "query_cache_size", d=defaults)
            self.args.query_case_sensitive = config_file.bool("main", "query_case_sensitive", d=defaults)
            self.args.output_case_sensitive = config_file.bool("main", "output_case_sensitive", d=defaults)
            self.args.output_to_lower = config_file.bool("main", "output_to_lower", d=defaults)
            self.args.drop_on_na = config_file.bool("main", "drop_on_na", d=defaults)
            self.args.na_string = config_file.str("main", "na_string", d=defaults)
            self.args.custom_installer_path = config_file.str("main", "custom_installer_path", d=defaults)
            if use_cachetools:
                self.args.use_cache = config_file.bool("main", "use_cache", d=defaults)
            else:
                self.args.use_cache = False
            self.args.input_path = config_file.str("main", "csv_file", d=defaults)
            self.args.input_separator = config_file.str("main", "csv_separator", d=defaults)
            self.args.query_column_number = config_file.int("main", "csv_column", d=defaults)
            self.args.file_has_headers = config_file.bool("main", "csv_has_header", d=defaults)
            self.args.skip_lines = config_file.int("main", "csv_line_skip", d=defaults)
            self.args.quote_char = config_file.str("main", "csv_quote_char", d=defaults)
            self.args.xkcd = config_file.bool("main", "xkcd", fallback=False)

            # read CONTEXT section:
            self.args.context_left = config_file.int("context", "context_left", d=defaults)
            self.args.context_right = config_file.int("context", "context_right", d=defaults)
            self.args.context_mode = config_file.str("context", "context_mode", d=defaults)
            self.args.context_restrict = config_file.bool("context", "context_restrict", d=defaults)

            # read OUTPUT section:
            for variable, value in config_file.items("output"):
                if value:
                    self.args.selected_features.append(variable)

            # read LINKS section
            for _, val in config_file.items("links"):
                try:
                    connection, _, link_text = val.partition(",")
                except ValueError:
                    pass
                else:
                    # FIXME: this is a bit insecure!
<<<<<<< HEAD
                    # FIXME: not only is it insecure, it's also horribly
                    # obscure...
=======

>>>>>>> ec641042
                    from .links import Link
                    link = eval(link_text)
                    self.args.table_links[connection].append(link)


            # read GUI section:
            group = config_file.str("gui", "group_columns", fallback="")
            self.args.group_columns = group.split(",")
            self.args.last_toolbox = config_file.int("gui", "last_toolbox", fallback=0)
            self.args.select_radio_query_file = config_file.bool("gui", "select_radio_query_file", fallback=False)
            stopwords = config_file.str("gui", "stopword_list", fallback="")
            self.args.stopword_list = [x for x
                                       in decode_query_string(stopwords).split("\n")
                                       if x]
            group = config_file.str("gui", "group_columns", fallback="")
            self.args.ask_on_quit = config_file.bool("gui", "ask_on_quit", fallback=True)
            self.args.word_wrap = config_file.bool("gui", "word_wrap", fallback=False)
            self.args.save_query_string = config_file.bool("gui", "save_query_string", fallback=True)
            self.args.save_query_file = config_file.bool("gui", "save_query_file", fallback=True)

            # various paths:
            self.args.query_file_path = config_file.str("gui", "query_file_path", fallback=os.path.expanduser("~"))
            self.args.textgrids_file_path = config_file.str("gui", "textgrids_file_path", fallback=os.path.expanduser("~"))
            self.args.results_file_path = config_file.str("gui", "results_file_path", fallback=os.path.expanduser("~"))
            self.args.output_file_path = config_file.str("gui", "output_file_path", fallback=os.path.expanduser("~"))
            self.args.stopwords_file_path = config_file.str("gui", "stopwords_file_path", fallback=os.path.expanduser("~"))
            self.args.filter_file_path = config_file.str("gui", "filter_file_path", fallback=os.path.expanduser("~"))
            self.args.uniques_file_path = config_file.str("gui", "uniques_file_path", fallback=os.path.expanduser("~"))
            self.args.corpus_source_path = config_file.str("gui", "corpus_source_path", fallback=os.path.expanduser("~"))
            self.args.corpus_table_source_path = config_file.str("gui", "corpus_table_source_path", fallback="")
            self.args.text_source_path = config_file.str("gui", "text_source_path", fallback="")

            self.args.show_data_management = config_file.bool("gui", "show_data_management", fallback=False)
            self.args.show_output_columns = config_file.bool("gui", "show_output_columns", fallback=False)

            self.args.use_stopwords = config_file.bool("gui", "use_stopwords", fallback=False)
            self.args.drop_duplicates = config_file.bool("gui", "drop_duplicates", fallback=False)
            # FIXME: number_of_tokens should not be stored in options.cfg!
            self.args.number_of_tokens = config_file.int("gui", "number_of_tokens", fallback=0)
            s = config_file.str("gui", "show_log_messages", d=defaults)
            try:
                self.args.show_log_messages = [x.strip() for x in s.split(",") if x]
            except:
                s = defaults["show_log_messages"]
            self.args.digits = config_file.int("gui", "decimal_digits", d=defaults)
            self.args.float_format = config_file.str("gui", "float_format", fallback="{:.%if}" % self.args.digits)

            # read FILTER section

            # getting the filters from the configuration is
            # somewhat complicated. Each filter has three
            # configuration variables:
            # filter_N_column, filter_N_operator, filter_N_value,
            # where N is the number of the filter.
            filt_columns = {}
            filt_operators = {}
            filt_values = {}
            group_filt_columns = {}
            group_filt_operators = {}
            group_filt_values = {}

            for var, value in config_file.items("filter"):
                try:
                    parsed = var.split("_")
                    if len(parsed) == 3:
                        f_type, s_num, cat = parsed
                        try:
                            num = int(s_num)
                        except ValueError:
                            continue
                        if f_type == "filter":
                            if cat == "column":     filt_columns[num] = value
                            elif cat == "operator": filt_operators[num] = int(value)
                            elif cat == "value":    filt_values[num] = value
                        elif f_type == "groupfilter":
                            if cat == "column":     group_filt_columns[num] = value
                            elif cat == "operator": group_filt_operators[num] = int(value)
                            elif cat == "value":    group_filt_values[num] = value
                except:
                    pass
            max_filt = max(len(filt_columns), len(filt_operators), len(filt_values))
            for i in range(max_filt):
                col = filt_columns.get(i, None)
                op = filt_operators.get(i, None)
                val = filt_values.get(i, None)
                if all([col, op, val]):
                    try:
                        filt = filters.Filter(col, op, val)
                    except ValueError:
                        pass
                    else:
                        self.args.filter_list.append(filt)

            max_group_filt = max(len(group_filt_columns), len(group_filt_operators), len(group_filt_values))
            for i in range(max_group_filt):
                col = group_filt_columns.get(i, None)
                op = group_filt_operators.get(i, None)
                val = group_filt_values.get(i, None)
                if all([col, op, val]):
                    try:
                        filt = filters.Filter(col, op, val)
                    except ValueError:
                        pass
                    else:
                        self.args.group_filter_list.append(filt)

        # Use QSettings?
        if settings:
            for x in [str(x) for x in settings.allKeys()]:
                if x.startswith("column_width_"):
                    _, _, column = x.partition("column_width_")
                    self.args.column_width[column] = settings.value(x, int)
                elif x.startswith("column_color_"):
                    _, _, column = x.partition("column_color_")
                    self.args.column_color[column] = settings.value(x)


cfg = None
settings = None

def save_configuration():
    config = UnicodeConfigParser()
    if os.path.exists(cfg.config_path):
        with codecs.open(cfg.config_path, "r", "utf-8") as input_file:
            try:
                config.read(input_file)
            except (IOError, TypeError):
                warnings.warn("Configuration file {} could not be read.".format(cfg.config_path))
    if not "main" in config.sections():
        config.add_section("main")
    config.set("main", "default_corpus", cfg.corpus)
    config.set("main", "reference_corpus", cfg.reference_corpus)
    config.set("main", "query_mode", cfg.MODE)
    if cfg.query_list and cfg.save_query_string:
        config.set("main", "query_string", encode_query_string("\n".join(cfg.query_list)))
    if cfg.input_path and cfg.save_query_file:
        config.set("main", "csv_file", cfg.input_path)
        config.set("main", "csv_separator", cfg.input_separator)
        config.set("main", "csv_column", cfg.query_column_number)
        config.set("main", "csv_has_header", cfg.file_has_headers)
        config.set("main", "csv_line_skip", cfg.skip_lines)
        config.set("main", "csv_quote_char", cfg.quote_char)
    config.set("main", "context_mode", cfg.context_mode)
    config.set("main", "output_case_sensitive", cfg.output_case_sensitive)
    config.set("main", "query_case_sensitive", cfg.query_case_sensitive)
    config.set("main", "drop_on_na", cfg.drop_on_na)
    config.set("main", "na_string", cfg.na_string)
    try:
        config.set("main", "output_to_lower", cfg.output_to_lower)
    except AttributeError:
        pass
    if cfg.xkcd != None:
        config.set("main", "xkcd", cfg.xkcd)
    config.set("main", "query_cache_size", cfg.query_cache_size)
    config.set("main", "use_cache", bool(cfg.use_cache))

    if cfg.custom_installer_path:
        config.set("main", "custom_installer_path", cfg.custom_installer_path)

    if not "sql" in config.sections():
        config.add_section("sql")
    if cfg.current_server:
        config.set("sql", "active_configuration", cfg.current_server)

    for i, server in enumerate(cfg.server_configuration):
        d = cfg.server_configuration[server]
        if d["type"] == SQL_MYSQL:
            required_vars = ["name", "host", "port", "user", "password", "type"]
        elif d["type"] == SQL_SQLITE:
            required_vars = ["name", "type", "path"]
        else:
            required_vars = []
        for x in required_vars:
            config.set("sql", "config_{}_{}".format(i, x), d[x])

    if cfg.selected_features:
        if not "output" in config.sections():
            config.add_section("output")
        for feature in cfg.selected_features:
            config.set("output", feature, True)

    if not "filter" in config.sections():
        config.add_section("filter")

    for i, filt in enumerate(cfg.filter_list):
        config.set("filter", "filter_{}_column".format(i), filt.feature)
        config.set("filter", "filter_{}_operator".format(i), filt.operator)
        config.set("filter", "filter_{}_value".format(i), filt.value)
    for i, filt in enumerate(cfg.group_filter_list):
        config.set("filter", "groupfilter_{}_column".format(i), filt.feature)
        config.set("filter", "groupfilter_{}_operator".format(i), filt.operator)
        config.set("filter", "groupfilter_{}_value".format(i), filt.value)

    if cfg.table_links:
        if not "links" in config.sections():
            config.add_section("links")
        for i, link in enumerate(cfg.table_links[cfg.current_server]):
            config.set("links",
                       "link{}".format(i+1),
                       '{},{}'.format(cfg.current_server, link))

    if not "context" in config.sections():
        config.add_section("context")
    config.set("context", "context_mode", cfg.context_mode)
    config.set("context", "context_restrict", cfg.context_restrict)
    if cfg.context_left or cfg.context_right:
        config.set("context", "context_left", cfg.context_left)
        config.set("context", "context_right", cfg.context_right)

    if cfg.gui:
        for x in cfg.column_width:
            if not x.startswith("coquery_invisible") and cfg.column_width[x] and x:
                settings.setValue("column_width_{}".format(x), cfg.column_width[x])
        for x in cfg.column_color:
            settings.setValue("column_color_{}".format(x), cfg.column_color[x])

        if not "gui" in config.sections():
            config.add_section("gui")

        if cfg.stopword_list:
            config.set("gui", "stopword_list",
                       encode_query_string("\n".join(cfg.stopword_list)))
        config.set("gui", "show_data_management", cfg.show_data_management)
        config.set("gui", "show_output_columns", cfg.show_output_columns)
        config.set("gui", "last_toolbox", cfg.last_toolbox)
        config.set("gui", "use_stopwords", cfg.use_stopwords)
        config.set("gui", "drop_duplicates", cfg.drop_duplicates)

        try:
            config.set("gui", "select_radio_query_file", cfg.select_radio_query_file)
        except AttributeError:
            config.set("gui", "select_radio_query_file", False)
        try:
            config.set("gui", "ask_on_quit", cfg.ask_on_quit)
        except AttributeError:
            config.set("gui", "ask_on_quit", True)
        try:
            config.set("gui", "word_wrap", bool(cfg.word_wrap))
        except AttributeError:
            config.set("gui", "word_wrap", False)
        try:
            config.set("gui", "save_query_file", cfg.save_query_file)
        except AttributeError:
            config.set("gui", "save_query_file", True)

        try:
            config.set("gui", "group_columns", ",".join(cfg.group_columns))
        except (NoOptionError, ValueError):
            pass
        try:
            config.set("gui", "query_file_path", cfg.query_file_path)
        except AttributeError:
            config.set("gui", "query_file_path", os.path.expanduser("~"))
        try:
            config.set("gui", "results_file_path", cfg.results_file_path)
        except AttributeError:
            config.set("gui", "results_file_path", os.path.expanduser("~"))
        try:
            config.set("gui", "output_file_path", cfg.output_file_path)
        except AttributeError:
            config.set("gui", "output_file_path", os.path.expanduser("~"))
        try:
            config.set("gui", "textgrids_file_path", cfg.textgrids_file_path)
        except AttributeError:
            config.set("gui", "textgrids_file_path", os.path.expanduser("~"))
        try:
            config.set("gui", "stopwords_file_path", cfg.stopwords_file_path)
        except AttributeError:
            config.set("gui", "stopwords_file_path", os.path.expanduser("~"))
        try:
            config.set("gui", "filter_file_path", cfg.filter_file_path)
        except AttributeError:
            config.set("gui", "filter_file_path", os.path.expanduser("~"))
        try:
            config.set("gui", "uniques_file_path", cfg.uniques_file_path)
        except AttributeError:
            config.set("gui", "uniques_file_path", os.path.expanduser("~"))
        try:
            config.set("gui", "corpus_source_path", cfg.corpus_source_path)
        except AttributeError:
            config.set("gui", "corpus_source_path", os.path.expanduser("~"))
        try:
            config.set("gui", "corpus_table_source_path", cfg.corpus_table_source_path)
        except AttributeError:
            config.set("gui", "corpus_table_source_path", "")
        try:
            config.set("gui", "text_source_path", cfg.text_source_path)
        except AttributeError:
            config.set("gui", "text_source_path", os.path.expanduser("~"))
        try:
            config.set("gui", "number_of_tokens", cfg.number_of_tokens)
        except AttributeError:
            config.set("gui", "number_of_tokens", 0)

        try:
            config.set("gui", "save_query_string", cfg.save_query_string)
        except AttributeError:
            config.set("gui", "save_query_string", True)

        if cfg.show_log_messages:
            config.set("gui", "show_log_messages", ",".join(cfg.show_log_messages))
        else:
            config.set("gui", "show_log_messages", None)

    with codecs.open(cfg.config_path, "w", "utf-8") as output_file:
        config.write(output_file)

def get_con_configuration():
    """
    Returns a tuple containing the currently active connection configuration.

    The method uses the configuration name stored in the attribute
    'current_server' to retrieve the configuration values from the
    dictionary 'server_configuration'.

    Returns
    -------
    tup : tuple or None
        If there is a configuration for the currently selected server,
        the method returns the tuple (db_host, db_port, db_name,
        db_password). If no configuration is available, the method
        returns None.
    """
    if cfg.current_server in cfg.server_configuration:
        d = cfg.server_configuration[cfg.current_server]
        if d["type"] == SQL_MYSQL:
            return (d["host"], d["port"], d["type"], d["user"], d["password"])
        elif d["type"] == SQL_SQLITE:
            return (None, None, SQL_SQLITE, None, None)
    else:
        return None

def process_options():
    global cfg
    global settings

    try:
        from .gui.pyqt_compat import QtCore
        settings = QtCore.QSettings(
                    os.path.join(general.get_home_dir(), "coquery.ini"),
                    QtCore.QSettings.IniFormat)
    except IOError:
        settings = None
    options = Options()
    cfg = options.cfg
    options.get_options()
    if use_cachetools:
        from . import cache
        cfg.query_cache = cache.CoqQueryCache()

    add_source_path(cfg.custom_installer_path)

def validate_module(path, expected_classes, whitelisted_modules, allow_if=False, hash=True):
    """
    Read the Python code from path, and validate that it contains only
    the required class definitions and whitelisted module imports.

    The corpus modules are plain Python code, which opens an attack
    vector for people who want to compromise the system: if an attacker
    managed to plant a Python file in the corpus module directory, this
    file wouldbe processed automatically, and without validation, the
    content would also be executed.

    This method raises an exception if the Python file in the specified
    path contains unexpected code.
    """

    return hashlib.md5(utf8("Dummy").encode("utf-8"))

    allowed_parents = (ast.If, ast.FunctionDef, ast.TryExcept, ast.TryFinally, ast.While, ast.For,
                       ast.With)

    if sys.version_info < (3, 0):
        allowed_statements = (ast.FunctionDef, ast.Assign, ast.AugAssign,
                              ast.Return, ast.TryExcept, ast.TryFinally,
                              ast.Pass, ast.Raise, ast.Assert, ast.Print)
    else:
        allowed_statements = (ast.FunctionDef, ast.Assign, ast.AugAssign,
                              ast.Return, ast.TryExcept, ast.TryFinally,
                              ast.Pass, ast.Raise, ast.Assert)

    def validate_node(node, parent):
        if isinstance(node, ast.ClassDef):
            if node.name in expected_classes:
                expected_classes.remove(node.name)

        elif isinstance(node, ast.ImportFrom):
            if whitelisted_modules != "all" and node.module not in whitelisted_modules:
                raise IllegalImportInModuleError(corpus_name, cfg.current_server, node.module, node.lineno)

        elif isinstance(node, ast.Import):
            for element in node.names:
                if whitelisted_modules != "all" and element not in whitelisted_modules:
                    raise IllegalImportInModuleError(corpus_name, cfg.current_server, element, node.lineno)

        elif isinstance(node, allowed_statements):
            pass

        elif isinstance(node, ast.Expr):
            if isinstance(node.value, ast.Str):
                pass
            else:
                if not isinstance(parent, allowed_parents):
                    raise IllegalCodeInModuleError(corpus_name, cfg.current_server, node.lineno)

        elif isinstance(node, ast.If):
            if parent == None:
                if not allow_if:

                    raise IllegalCodeInModuleError(corpus_name, cfg.current_server, node.lineno)
            elif not isinstance(parent, allowed_parents):
                raise IllegalCodeInModuleError(corpus_name, cfg.current_server, node.lineno)

        elif isinstance(node, (ast.While, ast.For, ast.With, ast.Continue, ast.Break)):
            # these types are only allowed if the node is nested in
            # a legal node type:
            if not isinstance(parent, allowed_parents):
                raise IllegalCodeInModuleError(corpus_name, cfg.current_server, node.lineno)
        else:
            print(node)
            raise IllegalCodeInModuleError(corpus_name, cfg.current_server, node.lineno)

        # recursively validate the content of the node:
        if hasattr(node, "body"):
            for child in node.body:
                validate_node(child, node)

    corpus_name = os.path.splitext(os.path.basename(path))[0]
    try:
        with codecs.open(path, "r") as module_file:
            content = module_file.read()
            tree = ast.parse(content)

            for node in tree.body:
                validate_node(node, None)
    except Exception as e:
        logger.error(e)

    if expected_classes:
        raise ModuleIncompleteError(corpus_name, cfg.current_server, expected_classes)
    if hash:
        #return hashlib.md5(content.encode("utf-8"))
        return hashlib.md5(utf8("MD5 hash not available").encode("utf-8"))

def set_current_server(name):
    """
    Changes the current server name. Also, update the currently available
    resources.

    This method changes the content of the configuration variable
    'current_server' to the content of the argument 'name'. It also calls the
    method get_available_resources() for this configuration, and stores the
    result in the configuration variable 'current_resources'.

    Parameters
    ----------
    name : str
        The name of the MySQL configuration
    """
    global cfg
    cfg.current_server = name

    if name:
        cfg.current_resources = get_available_resources(name)
    else:
        cfg.current_resources = None

    # make sure that a subdirectory exists in "connections" for the current
    # connection:
    path = os.path.join(cfg.connections_path, name)
    if not os.path.exists(path):
        os.makedirs(path)

    cfg.corpora_path = os.path.join(path, "corpora")
    if not os.path.exists(cfg.corpora_path):
        os.makedirs(cfg.corpora_path)

    cfg.adhoc_path = os.path.join(path, "adhoc")
    if not os.path.exists(cfg.adhoc_path):
        os.makedirs(cfg.adhoc_path)

    if cfg.server_configuration[name]["type"] == SQL_SQLITE:
        cfg.database_path = os.path.join(path, "databases")
        if not os.path.exists(cfg.database_path):
            os.makedirs(cfg.database_path)

def get_resource_of_database(db_name):
    """
    Get the resource that uses the database.
    """
    for name in cfg.current_resources:
        resource, _, _, _ = cfg.current_resources[name]
        if resource.db_name == db_name:
            return resource
    return None

def get_available_resources(configuration):
    """
    Return a dictionary with the available corpus module resource classes
    as values, and the corpus module names as keys.

    This method scans the content of the sub-directory 'corpora' for valid
    corpus modules. This directory has additional subdirectories for each
    MySQL configuration. If a corpus module is found, the three resource
    classes Resource, Corpus, and Lexicon are retrieved from the module.

    Parameters
    ----------
    configuration : str
        The name of the MySQL configuration, which corresponds to the
        directory name in which the resources are stored.

    Returns
    -------
    d : dict
        A dictionary with resource names as keys, and tuples of resource
        classes as values:
        (module.Resource, module.Corpus, module.Lexicon, module_name)
    """

    def ensure_init_file(path):
        """
        Creates an empty file __init__.py in the given path if necessary.
        """
        if not os.path.exists(path):
            os.makedirs(path)
        if not os.path.exists(os.path.join(path, "__init__.py")):
            open(os.path.join(path, "__init__.py"), "a").close()

    d  = {}
    if configuration == None:
        return d

    # add corpus_path to sys.path so that modules can be imported from
    # that location:
    corpora_path = os.path.join(general.get_home_dir(), "connections", configuration, "corpora")

    # create the directory if it doesn't exist yet:
    # cycle through the modules in the corpus path:
    for module_name in glob.glob(os.path.join(corpora_path, "*.py")):
        corpus_name, ext = os.path.splitext(os.path.basename(module_name))
        corpus_name = utf8(corpus_name)
        #try:
            #validate_module(
                #module_name,
                #expected_classes = ["Resource", "Corpus", "Lexicon"],
                #whitelisted_modules = ["corpus", "__future__"],
                #allow_if = False,
                #hash = False)
        #except (ModuleIncompleteError,
                #IllegalImportInModuleError, IllegalFunctionInModuleError,
                #IllegalCodeInModuleError) as e:
            #warnings.warn(str(e))
        #except SyntaxError as e:
            #warnings.warn("There is a syntax error in corpus module {}. Please remove this corpus module, and reinstall it afterwards.".format(corpus_name))
            #continue
        #except IndentationError as e:
            #warnings.warn("There is an indentation error in corpus module {}. Please remove this corpus module, and reinstall it afterwards.".format(corpus_name))
            #continue

        try:
            find = imp.find_module(corpus_name, [corpora_path])
            module = imp.load_module(corpus_name, *find)
        except Exception as e:
            logger.warn("There is an error in corpus module '{}': {}\nThe corpus is not available for queries.".format(corpus_name, str(e)))
        else:
            try:
                d[module.Resource.name] = (module.Resource, module.Corpus, module.Lexicon, module_name)
            except (AttributeError, ImportError) as e:
                warnings.warn("{} does not appear to be a valid corpus module.".format(corpus_name))
    return d

def get_resource(name, connection=None):
    """
    Return a tuple containing the Resource, Corpus, and Lexicon of the
    corpus module specified by 'name'.

    Arguments
    ---------
    name : str
        The name of the corpus module
    connection : str or None
        The name of the database connection. If None, the current connection
        is used.

    Returns
    -------
    res : tuple
        A tuple consisting of the Resource class, Corpus class, and Lexicon
        class defined in the corpus module
    """
    if not connection:
        connection = cfg.current_server
    Resource, Corpus, Lexicon, _ = get_available_resources(connection)[name]
    return Resource, Corpus, Lexicon

def decode_query_string(s):
    """
    Decode a query string that has been read from the configuration file.

    This method is the inverse of encode_query_string(). It takes a
    comma-separated, quoted and escaped string and transforms it into
    a newline-separated string without unneeded quotes and escapes.
    """
    in_quote = False
    escape = False
    l = []
    char_list = []
    for ch in s:
        if escape:
            char_list.append(ch)
            escape = False
        else:
            if ch == "\\":
                escape = True
            elif ch == '"':
                in_quote = not in_quote
            elif ch == ",":
                if in_quote:
                    char_list.append(ch)
                else:
                    l.append("".join(char_list))
                    char_list = []
            else:
                char_list.append(ch)
    l.append("".join(char_list))
    return "\n".join(l)

def encode_query_string(s):
    """
    Encode a query string that has can be written to a configuration file.

    This method is the inverse of decode_query_string(). It takes a newline-
    separated strinbg as read from the query string field, and transformes it
    into a comma-separated, quoted and escaped string that can be passed on
    to the configuration file.
    """
    l = s.split("\n")
    str_list = []
    for s in l:
        s = s.replace("\\", "\\\\")
        s = s.replace('"', '\\"')
        str_list.append(s)
    return ",".join(['"{}"'.format(x) for x in str_list])

def has_module(name):
    """
    Check if the Python module 'name' is available.

    Parameters
    ----------
    name : str
        The name of the Python module, as used in an import instruction.

    This function uses ideas from this Stack Overflow question:
    http://stackoverflow.com/questions/14050281/

    Returns
    -------
    b : bool
        True if the module exists, or False otherwise.
    """

    if sys.version_info > (3, 3):
        import importlib.util
        return importlib.util.find_spec(name) is not None
    elif sys.version_info > (2, 7, 99):
        import importlib
        return importlib.find_loader(name) is not None
    else:
        import pkgutil
        return pkgutil.find_loader(name) is not None

_recent_python = sys.version_info < (2, 7)
use_nltk = has_module("nltk")
use_mysql = has_module("pymysql")
use_seaborn = has_module("seaborn")
use_pdfminer = has_module("pdfminer")
use_qt = has_module("PyQt4") or has_module("PySide")
use_chardet = has_module("chardet")
use_tgt = has_module("tgt")
use_docx = has_module("docx")
use_odfpy = has_module("odf")
use_bs4 = has_module("bs4")
use_scipy = has_module("scipy")
use_cachetools = has_module("cachetools")
use_statsmodels = has_module("statsmodels")

missing_modules = []
for mod in ["sqlalchemy", "pandas"]:
    if not has_module(mod):
        missing_modules.append(mod)

logger = logging.getLogger(NAME)<|MERGE_RESOLUTION|>--- conflicted
+++ resolved
@@ -798,12 +798,8 @@
                     pass
                 else:
                     # FIXME: this is a bit insecure!
-<<<<<<< HEAD
                     # FIXME: not only is it insecure, it's also horribly
                     # obscure...
-=======
-
->>>>>>> ec641042
                     from .links import Link
                     link = eval(link_text)
                     self.args.table_links[connection].append(link)
